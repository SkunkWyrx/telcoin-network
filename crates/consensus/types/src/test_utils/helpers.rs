// Copyright (c) Telcoin, LLC
// SPDX-License-Identifier: Apache-2.0

//! Helper methods for creating useful structs during tests.
use crate::{
    adiri_chain_spec_arc, to_intent_message, AuthorityIdentifier, BlsKeypair, BlsSignature,
    Certificate, CertificateAPI, CertificateDigest, Committee, Epoch, Header, HeaderAPI,
    HeaderV1Builder, Multiaddr, NetworkKeypair, Round, Stake, TimestampSec, ValidatorSignature,
    WorkerBlock, WorkerId,
};
use fastcrypto::{hash::Hash, traits::KeyPair as _};
use indexmap::IndexMap;
use rand::{
    distributions::Bernoulli,
    prelude::Distribution,
    rngs::{OsRng, StdRng},
    thread_rng, Rng, RngCore, SeedableRng,
};
<<<<<<< HEAD
use reth_primitives::{Address, BlockHash, SealedHeader, TransactionSigned, U256};
=======
use reth_primitives::{Address, Bytes, U256};
>>>>>>> d3d5daf9
use reth_tracing::tracing_subscriber::EnvFilter;
use std::{
    collections::{BTreeSet, HashMap, VecDeque},
    ops::RangeInclusive,
};

use super::TransactionFactory;

pub const VOTES_CF: &str = "votes";
pub const HEADERS_CF: &str = "headers";
pub const CERTIFICATES_CF: &str = "certificates";
pub const CERTIFICATE_DIGEST_BY_ROUND_CF: &str = "certificate_digest_by_round";
pub const CERTIFICATE_DIGEST_BY_ORIGIN_CF: &str = "certificate_digest_by_origin";
pub const PAYLOAD_CF: &str = "payload";

#[macro_export]
macro_rules! test_channel {
    ($e:expr) => {
        consensus_metrics::metered_channel::channel(
            $e,
            &prometheus::IntGauge::new("TEST_COUNTER", "test counter").unwrap(),
        );
    };
}

/// Note: use the following macros to initialize your Primary / Consensus channels
/// if your test is spawning a primary and you encounter an `AllReg` error.
///
/// Rationale:
/// The primary initialization will try to edit a specific metric in its registry
/// for its new_certificates and committeed_certificates channel. The gauge situated
/// in the channel you're passing as an argument to the primary initialization is
/// the replacement. If that gauge is a dummy gauge, such as the one above, the
/// initialization of the primary will panic (to protect the production code against
/// an erroneous mistake in editing this bootstrap logic).
#[macro_export]
macro_rules! test_committed_certificates_channel {
    ($e:expr) => {
        consensus_metrics::metered_channel::channel(
            $e,
            &prometheus::IntGauge::new(
                primary::PrimaryChannelMetrics::NAME_COMMITTED_CERTS,
                primary::PrimaryChannelMetrics::DESC_COMMITTED_CERTS,
            )
            .unwrap(),
        );
    };
}

/// See (not imported to avoid a circular dependancy):
/// narwhal_primary_metrics::PrimaryChannelMetrics::NAME_NEW_CERTS,
pub const NAME_NEW_CERTS: &str = "tx_new_certificates";
/// See (not imported to avoid a circular dependancy):
/// narwhal_primary_metrics::PrimaryChannelMetrics::DESC_NEW_CERTS,
pub const DESC_NEW_CERTS: &str =
    "occupancy of the channel from the `Consensus` to the `primary::StateHandler`";

#[macro_export]
macro_rules! test_new_certificates_channel {
    ($e:expr) => {
        consensus_metrics::metered_channel::channel(
            $e,
            &prometheus::IntGauge::new(
                tn_types::test_utils::NAME_NEW_CERTS,
                tn_types::test_utils::DESC_NEW_CERTS,
            )
            .unwrap(),
        );
    };
}

pub fn temp_dir() -> std::path::PathBuf {
    tempfile::tempdir().expect("Failed to open temporary directory").into_path()
}

pub fn ensure_test_environment() {
    // One common issue when running tests on Mac is that the default ulimit is too low,
    // leading to I/O errors such as "Too many open files". Raising fdlimit to bypass it.
    // Also we can't do this in Windows, apparently.
    #[cfg(not(target_os = "windows"))]
    fdlimit::raise_fd_limit().expect("Could not raise ulimit");
}

pub fn test_network(keypair: NetworkKeypair, address: &Multiaddr) -> anemo::Network {
    let address = address.to_anemo_address().unwrap();
    let network_key = keypair.private().0.to_bytes();
    anemo::Network::bind(address)
        .server_name("narwhal")
        .private_key(network_key)
        .start(anemo::Router::new())
        .unwrap()
}

pub fn random_network() -> anemo::Network {
    let network_key = NetworkKeypair::generate(&mut StdRng::from_rng(OsRng).unwrap());
    let address = "/ip4/127.0.0.1/udp/0".parse().unwrap();
    test_network(network_key, &address)
}

////////////////////////////////////////////////////////////////
/// Keys, Committee
////////////////////////////////////////////////////////////////

pub fn random_key() -> BlsKeypair {
    BlsKeypair::generate(&mut thread_rng())
}

////////////////////////////////////////////////////////////////
/// Headers, Votes, Certificates
////////////////////////////////////////////////////////////////
pub fn fixture_payload(number_of_batches: u8) -> IndexMap<BlockHash, (WorkerId, TimestampSec)> {
    let mut payload: IndexMap<BlockHash, (WorkerId, TimestampSec)> = IndexMap::new();

    for _ in 0..number_of_batches {
        let batch_digest = batch().digest();

        payload.insert(batch_digest, (0, 0));
    }

    payload
}

/// will create a batch with randomly formed transactions
/// dictated by the parameter number_of_transactions
pub fn fixture_batch_with_transactions(number_of_transactions: u32) -> WorkerBlock {
    let transactions = (0..number_of_transactions).map(|_v| transaction()).collect();

    // Put some random bytes in the header so that tests will have unique headers.
    let r: Vec<u8> = (0..32).map(|_v| rand::random::<u8>()).collect();
    let header = reth_primitives::Header {
        nonce: rand::random::<u64>(),
        extra_data: r.into(),
        ..Default::default()
    };
    WorkerBlock::new(transactions, header.seal_slow())
}

pub fn fixture_payload_with_rand<R: Rng + ?Sized>(
    number_of_batches: u8,
    rand: &mut R,
) -> IndexMap<BlockHash, (WorkerId, TimestampSec)> {
    let mut payload: IndexMap<BlockHash, (WorkerId, TimestampSec)> = IndexMap::new();

    for _ in 0..number_of_batches {
        let batch_digest = batch_with_rand(rand).digest();

        payload.insert(batch_digest, (0, 0));
    }

    payload
}

/// Create a transaction with a randomly generated keypair.
pub fn transaction_with_rand<R: Rng + ?Sized>(rand: &mut R) -> TransactionSigned {
    let mut tx_factory = TransactionFactory::new_random_from_seed(rand);
    let chain = adiri_chain_spec_arc();
    // TODO: this is excessively high, but very unlikely to ever fail
    let gas_price = 875000000;
    let value = U256::from(10).checked_pow(U256::from(18)).expect("1e18 doesn't overflow U256");

    // random transaction
<<<<<<< HEAD
    tx_factory.create_eip1559(chain, gas_price, Address::ZERO, value)
=======
    tx_factory
        .create_eip1559(chain, gas_price, Some(Address::ZERO), value, Bytes::new())
        .envelope_encoded()
        .into()
>>>>>>> d3d5daf9
}

pub fn batch_with_rand<R: Rng + ?Sized>(rand: &mut R) -> WorkerBlock {
    WorkerBlock::new(
        vec![transaction_with_rand(rand), transaction_with_rand(rand)],
        SealedHeader::default(),
    )
}

// Fixture
pub fn transaction() -> TransactionSigned {
    // TODO: make this better
    //
    // The fn is complicated bc everything boils down to this fn
    // for seeding test data.
    //
    // gas price for adiri genesis: 875000000
    //
    // very inefficient, but less refactoring => quicker release

    // TODO: use [0; 32] seed account instead?
    let mut tx_factory = TransactionFactory::new_random();
    let chain = adiri_chain_spec_arc();
    let gas_price = 875000000;
    let value = U256::from(10).checked_pow(U256::from(18)).expect("1e18 doesn't overflow U256");

    // random transaction
<<<<<<< HEAD
    tx_factory.create_eip1559(chain, gas_price, Address::ZERO, value)
=======
    tx_factory
        .create_eip1559(chain, gas_price, Some(Address::ZERO), value, Bytes::new())
        .envelope_encoded()
        .into()
>>>>>>> d3d5daf9

    // // generate random value transactions, but the length will be always 100 bytes
    // (0..100).map(|_v| rand::random::<u8>()).collect()
}

////////////////////////////////////////////////////////////////
/// Batches
////////////////////////////////////////////////////////////////

// Fixture
pub fn batch() -> WorkerBlock {
    let transactions = vec![transaction(), transaction()];
    // Put some random bytes in the header so that tests will have unique headers.
    let r: Vec<u8> = (0..32).map(|_v| rand::random::<u8>()).collect();
    let header = reth_primitives::Header {
        nonce: rand::random::<u64>(),
        extra_data: r.into(),
        ..Default::default()
    };
    WorkerBlock::new(transactions, header.seal_slow())
}

/// generate multiple fixture batches. The number of generated batches
/// are dictated by the parameter num_of_batches.
pub fn batches(num_of_batches: usize) -> Vec<WorkerBlock> {
    let mut batches = Vec::new();

    for i in 1..num_of_batches + 1 {
        batches.push(batch_with_transactions(i));
    }

    batches
}

pub fn batch_with_transactions(num_of_transactions: usize) -> WorkerBlock {
    let mut transactions = Vec::new();

    for _ in 0..num_of_transactions {
        transactions.push(transaction());
    }

    WorkerBlock::new(transactions, SealedHeader::default())
}

/// Creates one certificate per authority starting and finishing at the specified rounds
/// (inclusive).
///
/// Outputs a VecDeque of certificates (the certificate with higher round is on the front) and a set
/// of digests to be used as parents for the certificates of the next round.
///
/// Note : the certificates are unsigned
pub fn make_optimal_certificates(
    committee: &Committee,
    range: RangeInclusive<Round>,
    initial_parents: &BTreeSet<CertificateDigest>,
    ids: &[AuthorityIdentifier],
) -> (VecDeque<Certificate>, BTreeSet<CertificateDigest>) {
    make_certificates(committee, range, initial_parents, ids, 0.0)
}

/// Outputs rounds worth of certificates with optimal parents that are signed.
pub fn make_optimal_signed_certificates(
    range: RangeInclusive<Round>,
    initial_parents: &BTreeSet<CertificateDigest>,
    committee: &Committee,
    keys: &[(AuthorityIdentifier, BlsKeypair)],
) -> (VecDeque<Certificate>, BTreeSet<CertificateDigest>) {
    make_signed_certificates(range, initial_parents, committee, keys, 0.0)
}

/// Bernoulli-samples from a set of ancestors passed as a argument,
fn this_cert_parents(
    ancestors: &BTreeSet<CertificateDigest>,
    failure_prob: f64,
) -> BTreeSet<CertificateDigest> {
    std::iter::from_fn(|| {
        let f: f64 = rand::thread_rng().gen();
        Some(f > failure_prob)
    })
    .take(ancestors.len())
    .zip(ancestors)
    .flat_map(|(parenthood, parent)| parenthood.then_some(*parent))
    .collect::<BTreeSet<_>>()
}

/// Utility for making several rounds worth of certificates through iterated parenthood sampling.
/// The making of individual certificates once parents are figured out is delegated to the
/// `make_one_certificate` argument
fn rounds_of_certificates(
    range: RangeInclusive<Round>,
    initial_parents: &BTreeSet<CertificateDigest>,
    ids: &[AuthorityIdentifier],
    failure_probability: f64,
    make_one_certificate: impl Fn(
        AuthorityIdentifier,
        Round,
        BTreeSet<CertificateDigest>,
    ) -> (CertificateDigest, Certificate),
) -> (VecDeque<Certificate>, BTreeSet<CertificateDigest>) {
    let mut certificates = VecDeque::new();
    let mut parents = initial_parents.iter().cloned().collect::<BTreeSet<_>>();
    let mut next_parents = BTreeSet::new();

    for round in range {
        next_parents.clear();
        for id in ids {
            let this_cert_parents = this_cert_parents(&parents, failure_probability);

            let (digest, certificate) = make_one_certificate(*id, round, this_cert_parents);
            certificates.push_back(certificate);
            next_parents.insert(digest);
        }
        parents.clone_from(&next_parents);
    }
    (certificates, next_parents)
}

/// make rounds worth of unsigned certificates with the sampled number of parents
pub fn make_certificates(
    committee: &Committee,
    range: RangeInclusive<Round>,
    initial_parents: &BTreeSet<CertificateDigest>,
    ids: &[AuthorityIdentifier],
    failure_probability: f64,
) -> (VecDeque<Certificate>, BTreeSet<CertificateDigest>) {
    let generator = |pk, round, parents| mock_certificate(committee, pk, round, parents);

    rounds_of_certificates(range, initial_parents, ids, failure_probability, generator)
}

/// Creates certificates for the provided rounds but also having slow nodes.
///
/// `range`: the rounds for which we intend to create the certificates for
/// `initial_parents`: the parents to use when start creating the certificates
/// `keys`: the authorities for which it will create certificates for
/// `slow_nodes`: the authorities which are considered slow. Being a slow authority means that we
/// will  still create certificates for them on each round, but no other authority from higher round
/// will refer to those certificates. The number (by stake) of slow_nodes can not be > f , as
/// otherwise no valid graph will be produced.
pub fn make_certificates_with_slow_nodes(
    committee: &Committee,
    range: RangeInclusive<Round>,
    initial_parents: Vec<Certificate>,
    names: &[AuthorityIdentifier],
    slow_nodes: &[(AuthorityIdentifier, f64)],
) -> (VecDeque<Certificate>, Vec<Certificate>) {
    let mut rand = StdRng::seed_from_u64(1);

    // ensure provided slow nodes do not account > f
    let slow_nodes_stake: Stake =
        slow_nodes.iter().map(|(key, _)| committee.authority(key).unwrap().stake()).sum();

    assert!(slow_nodes_stake < committee.validity_threshold());

    let mut certificates = VecDeque::new();
    let mut parents = initial_parents;
    let mut next_parents = Vec::new();

    for round in range {
        next_parents.clear();
        for name in names {
            let this_cert_parents = this_cert_parents_with_slow_nodes(
                name,
                parents.clone(),
                slow_nodes,
                &mut rand,
                committee,
            );

            let (_, certificate) = mock_certificate(committee, *name, round, this_cert_parents);
            certificates.push_back(certificate.clone());
            next_parents.push(certificate);
        }
        parents.clone_from(&next_parents);
    }
    (certificates, next_parents)
}

#[derive(Debug, Clone, Copy)]
pub enum TestLeaderSupport {
    /// There will be support for the leader, but less than f+1
    Weak,
    /// There will be strong support for the leader, meaning >= f+1
    Strong,
    /// Leader will be completely ommitted by the voters
    NoSupport,
}

pub struct TestLeaderConfiguration {
    /// The round of the leader
    pub round: Round,
    /// The leader id. That allow us to explicitly dictate which we consider the leader to be
    pub authority: AuthorityIdentifier,
    /// If true then the leader for that round will not be created at all
    pub should_omit: bool,
    /// The support that this leader should receive from the voters of next round
    pub support: Option<TestLeaderSupport>,
}

/// Creates fully connected DAG for the dictated rounds but with specific conditions for the
/// leaders.
///
/// By providing the `leader_configuration` we can dictate the setup for specific leaders
/// of specific rounds. For a leader the following can be configured:
/// * whether a leader will exist or not for a round
/// * whether a leader will receive enough support from the next round
pub fn make_certificates_with_leader_configuration(
    committee: &Committee,
    range: RangeInclusive<Round>,
    initial_parents: &BTreeSet<CertificateDigest>,
    names: &[AuthorityIdentifier],
    leader_configurations: HashMap<Round, TestLeaderConfiguration>,
) -> (VecDeque<Certificate>, BTreeSet<CertificateDigest>) {
    for round in leader_configurations.keys() {
        assert_eq!(round % 2, 0, "Leaders are elected only on even rounds");
    }

    let mut certificates: VecDeque<Certificate> = VecDeque::new();
    let mut parents = initial_parents.iter().cloned().collect::<BTreeSet<_>>();
    let mut next_parents = BTreeSet::new();

    for round in range {
        next_parents.clear();

        for name in names {
            // should we produce the leader of that round?
            if let Some(leader_config) = leader_configurations.get(&round) {
                if leader_config.should_omit && leader_config.authority == *name {
                    // just skip and don't create the certificate for this authority
                    continue;
                }
            }

            // we now check for the leader of previous round. If should not be omitted we need to
            // check on the support we are supposed to provide
            let cert_parents = if round > 0 {
                if let Some(leader_config) = leader_configurations.get(&(round - 1)) {
                    match leader_config.support {
                        Some(TestLeaderSupport::Weak) => {
                            // find the leader from the previous round
                            let leader_certificate = certificates
                                .iter()
                                .find(|c| {
                                    c.round() == round - 1 && c.origin() == leader_config.authority
                                })
                                .unwrap();

                            // check whether anyone from the current round already included it
                            // if yes, then we should remove it and not vote again.
                            if certificates.iter().any(|c| {
                                c.round() == round
                                    && c.header().parents().contains(&leader_certificate.digest())
                            }) {
                                let mut p = parents.clone();
                                p.remove(&leader_certificate.digest());
                                p
                            } else {
                                // otherwise return all the parents
                                parents.clone()
                            }
                        }
                        Some(TestLeaderSupport::Strong) => {
                            // just return the whole parent set so we can vote for it
                            parents.clone()
                        }
                        Some(TestLeaderSupport::NoSupport) => {
                            // remove the leader from the set of parents
                            let c = certificates
                                .iter()
                                .find(|c| {
                                    c.round() == round - 1 && c.origin() == leader_config.authority
                                })
                                .unwrap();
                            let mut p = parents.clone();
                            p.remove(&c.digest());
                            p
                        }
                        None => parents.clone(),
                    }
                } else {
                    parents.clone()
                }
            } else {
                parents.clone()
            };

            // Create the certificates
            let (_, certificate) = mock_certificate(committee, *name, round, cert_parents);
            certificates.push_back(certificate.clone());
            next_parents.insert(certificate.digest());
        }
        parents.clone_from(&next_parents);
    }
    (certificates, next_parents)
}

/// Returns the parents that should be used as part of a newly created certificate.
///
/// The `slow_nodes` parameter is used to dictate which parents to exclude and not use. The slow
/// node will not be used under some probability which is provided as part of the tuple.
/// If probability to use it is 0.0, then the parent node will NEVER be used.
/// If probability to use it is 1.0, then the parent node will ALWAYS be used.
/// We always make sure to include our "own" certificate, thus the `name` property is needed.
pub fn this_cert_parents_with_slow_nodes(
    authority_id: &AuthorityIdentifier,
    ancestors: Vec<Certificate>,
    slow_nodes: &[(AuthorityIdentifier, f64)],
    rand: &mut StdRng,
    committee: &Committee,
) -> BTreeSet<CertificateDigest> {
    let mut parents = BTreeSet::new();
    let mut not_included = Vec::new();
    let mut total_stake = 0;

    for parent in ancestors {
        let authority = committee.authority(&parent.origin()).unwrap();

        // Identify if the parent is within the slow nodes - and is not the same author as the
        // one we want to create the certificate for.
        if let Some((_, inclusion_probability)) = slow_nodes
            .iter()
            .find(|(id, _)| *id != *authority_id && *id == parent.header().author())
        {
            let b = Bernoulli::new(*inclusion_probability).unwrap();
            let should_include = b.sample(rand);

            if should_include {
                parents.insert(parent.digest());
                total_stake += authority.stake();
            } else {
                not_included.push(parent);
            }
        } else {
            // just add it directly as it is not within the slow nodes or we are the
            // same author.
            parents.insert(parent.digest());
            total_stake += authority.stake();
        }
    }

    // ensure we'll have enough parents (2f + 1)
    while total_stake < committee.quorum_threshold() {
        let parent = not_included.pop().unwrap();
        let authority = committee.authority(&parent.origin()).unwrap();

        total_stake += authority.stake();

        parents.insert(parent.digest());
    }

    assert!(
        committee.reached_quorum(total_stake),
        "Not enough parents by stake provided. Expected at least {} but instead got {}",
        committee.quorum_threshold(),
        total_stake
    );

    parents
}

/// make rounds worth of unsigned certificates with the sampled number of parents
pub fn make_certificates_with_epoch(
    committee: &Committee,
    range: RangeInclusive<Round>,
    epoch: Epoch,
    initial_parents: &BTreeSet<CertificateDigest>,
    keys: &[AuthorityIdentifier],
) -> (VecDeque<Certificate>, BTreeSet<CertificateDigest>) {
    let mut certificates = VecDeque::new();
    let mut parents = initial_parents.iter().cloned().collect::<BTreeSet<_>>();
    let mut next_parents = BTreeSet::new();

    for round in range {
        next_parents.clear();
        for name in keys {
            let (digest, certificate) =
                mock_certificate_with_epoch(committee, *name, round, epoch, parents.clone());
            certificates.push_back(certificate);
            next_parents.insert(digest);
        }
        parents.clone_from(&next_parents);
    }
    (certificates, next_parents)
}

/// make rounds worth of signed certificates with the sampled number of parents
pub fn make_signed_certificates(
    range: RangeInclusive<Round>,
    initial_parents: &BTreeSet<CertificateDigest>,
    committee: &Committee,
    keys: &[(AuthorityIdentifier, BlsKeypair)],
    failure_probability: f64,
) -> (VecDeque<Certificate>, BTreeSet<CertificateDigest>) {
    let ids = keys.iter().map(|(authority, _)| *authority).collect::<Vec<_>>();
    let generator =
        |pk, round, parents| mock_signed_certificate(keys, pk, round, parents, committee);

    rounds_of_certificates(range, initial_parents, &ids[..], failure_probability, generator)
}

pub fn mock_certificate_with_rand<R: RngCore + ?Sized>(
    committee: &Committee,
    origin: AuthorityIdentifier,
    round: Round,
    parents: BTreeSet<CertificateDigest>,
    rand: &mut R,
) -> (CertificateDigest, Certificate) {
    let header_builder = HeaderV1Builder::default();
    let header = header_builder
        .author(origin)
        .round(round)
        .epoch(0)
        .parents(parents)
        .payload(fixture_payload_with_rand(1, rand))
        .build()
        .unwrap();
    let certificate = Certificate::new_unsigned(committee, Header::V1(header), Vec::new()).unwrap();
    (certificate.digest(), certificate)
}

/// Creates a badly signed certificate from its given round, origin and parents,
/// Note: the certificate is signed by a random key rather than its author
pub fn mock_certificate(
    committee: &Committee,
    origin: AuthorityIdentifier,
    round: Round,
    parents: BTreeSet<CertificateDigest>,
) -> (CertificateDigest, Certificate) {
    mock_certificate_with_epoch(committee, origin, round, 0, parents)
}

/// Creates a badly signed certificate from its given round, epoch, origin, and parents,
/// Note: the certificate is signed by a random key rather than its author
pub fn mock_certificate_with_epoch(
    committee: &Committee,
    origin: AuthorityIdentifier,
    round: Round,
    epoch: Epoch,
    parents: BTreeSet<CertificateDigest>,
) -> (CertificateDigest, Certificate) {
    let header_builder = HeaderV1Builder::default();
    let header = header_builder
        .author(origin)
        .round(round)
        .epoch(epoch)
        .parents(parents)
        .payload(fixture_payload(1))
        .build()
        .unwrap();
    let certificate = Certificate::new_unsigned(committee, Header::V1(header), Vec::new()).unwrap();
    (certificate.digest(), certificate)
}

/// Creates one signed certificate from a set of signers - the signers must include the origin
pub fn mock_signed_certificate(
    signers: &[(AuthorityIdentifier, BlsKeypair)],
    origin: AuthorityIdentifier,
    round: Round,
    parents: BTreeSet<CertificateDigest>,
    committee: &Committee,
) -> (CertificateDigest, Certificate) {
    let header_builder = HeaderV1Builder::default()
        .author(origin)
        .payload(fixture_payload(1))
        .round(round)
        .epoch(0)
        .parents(parents);

    let header = header_builder.build().unwrap();

    let cert =
        Certificate::new_unsigned(committee, Header::V1(header.clone()), Vec::new()).unwrap();

    let mut votes = Vec::new();
    for (name, signer) in signers {
        let sig = BlsSignature::new_secure(&to_intent_message(cert.header().digest()), signer);
        votes.push((*name, sig))
    }
    let cert = Certificate::new_unverified(committee, Header::V1(header), votes).unwrap();
    (cert.digest(), cert)
}

/// Setup tracing
pub fn setup_test_tracing() {
    let tracing_level = "debug";
    let network_tracing_level = "info";

    let log_filter = format!("{tracing_level},h2={network_tracing_level},tower={network_tracing_level},hyper={network_tracing_level},tonic::transport={network_tracing_level},quinn={network_tracing_level}");

    let _ = reth_tracing::tracing_subscriber::fmt()
        .with_env_filter(EnvFilter::from_default_env().add_directive(log_filter.parse().unwrap()))
        .with_writer(std::io::stderr)
        .try_init();
}<|MERGE_RESOLUTION|>--- conflicted
+++ resolved
@@ -16,11 +16,7 @@
     rngs::{OsRng, StdRng},
     thread_rng, Rng, RngCore, SeedableRng,
 };
-<<<<<<< HEAD
-use reth_primitives::{Address, BlockHash, SealedHeader, TransactionSigned, U256};
-=======
-use reth_primitives::{Address, Bytes, U256};
->>>>>>> d3d5daf9
+use reth_primitives::{Address, BlockHash, Bytes, SealedHeader, TransactionSigned, U256};
 use reth_tracing::tracing_subscriber::EnvFilter;
 use std::{
     collections::{BTreeSet, HashMap, VecDeque},
@@ -182,14 +178,7 @@
     let value = U256::from(10).checked_pow(U256::from(18)).expect("1e18 doesn't overflow U256");
 
     // random transaction
-<<<<<<< HEAD
-    tx_factory.create_eip1559(chain, gas_price, Address::ZERO, value)
-=======
-    tx_factory
-        .create_eip1559(chain, gas_price, Some(Address::ZERO), value, Bytes::new())
-        .envelope_encoded()
-        .into()
->>>>>>> d3d5daf9
+    tx_factory.create_eip1559(chain, gas_price, Some(Address::ZERO), value, Bytes::new())
 }
 
 pub fn batch_with_rand<R: Rng + ?Sized>(rand: &mut R) -> WorkerBlock {
@@ -217,14 +206,7 @@
     let value = U256::from(10).checked_pow(U256::from(18)).expect("1e18 doesn't overflow U256");
 
     // random transaction
-<<<<<<< HEAD
-    tx_factory.create_eip1559(chain, gas_price, Address::ZERO, value)
-=======
-    tx_factory
-        .create_eip1559(chain, gas_price, Some(Address::ZERO), value, Bytes::new())
-        .envelope_encoded()
-        .into()
->>>>>>> d3d5daf9
+    tx_factory.create_eip1559(chain, gas_price, Some(Address::ZERO), value, Bytes::new())
 
     // // generate random value transactions, but the length will be always 100 bytes
     // (0..100).map(|_v| rand::random::<u8>()).collect()
