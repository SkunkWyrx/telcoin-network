--- conflicted
+++ resolved
@@ -24,35 +24,6 @@
 pub enum NetworkCommand {
     /// Update the list of authorized publishers.
     ///
-<<<<<<< HEAD
-    /// Lifetimes are preferred for easier maintainability.
-    /// ie) encoding/decoding logic is defined in the type's impl of `From`
-    fn message_id(msg: &gossipsub::Message) -> BlockHash;
-}
-
-// Implementation for worker gossip network.
-impl PublishMessageId<'_> for SealedWorkerBlock {
-    fn message_id(msg: &gossipsub::Message) -> BlockHash {
-        let sealed_block = Self::from(msg.data.as_ref());
-        sealed_block.digest()
-    }
-}
-
-// Implementation for primary gossip network.
-impl PublishMessageId<'_> for Certificate {
-    fn message_id(msg: &gossipsub::Message) -> BlockHash {
-        let certificate = Self::from(msg.data.as_ref());
-        certificate.digest().into()
-    }
-}
-
-// Implementation for consensus gossip network.
-impl PublishMessageId<'_> for ConsensusHeader {
-    fn message_id(msg: &gossipsub::Message) -> BlockHash {
-        let header = Self::from(msg.data.as_ref());
-        header.digest()
-    }
-=======
     /// This list is used to verify messages came from an authorized source.
     /// Only valid for Subscriber implementations.
     UpdateAuthorizedPublishers {
@@ -63,7 +34,6 @@
     },
     /// Commands to manage the network's swarm.
     Swarm(SwarmCommand),
->>>>>>> cf9cdd32
 }
 
 /// Commands for the swarm.
