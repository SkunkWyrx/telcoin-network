--- conflicted
+++ resolved
@@ -17,15 +17,11 @@
     FetchCertificatesRequest, WorkerOthersBatchMessage, WorkerOwnBatchMessage,
     WorkerToPrimaryClient,
 };
-use tn_storage::{traits::Database, PayloadStore};
+use tn_storage::PayloadStore;
 use tn_types::{
-    encode, BlockHash, Certificate, CertificateDigest, ConsensusHeader, Header, Noticer,
+    encode, BlockHash, Certificate, CertificateDigest, ConsensusHeader, Database, Header, Noticer,
     TaskManager, TnSender, Vote,
 };
-<<<<<<< HEAD
-=======
-use tn_types::{BlockHash, Certificate, Database, Header, Noticer, TaskManager};
->>>>>>> d74e153f
 use tokio::sync::{mpsc, oneshot};
 use tracing::{error, warn};
 pub mod handler;
