--- conflicted
+++ resolved
@@ -2,17 +2,11 @@
 //!
 //! This module contains all execution layer implementations for worker and primary nodes.
 //!
-<<<<<<< HEAD
-//! The worker's execution components track the canonical tip to construct blocks for the worker to propose. The execution state is also used to validate proposed blocks from other peers.
-//!
-//! The engine for the primary executes consensus output, extends the canonical tip, and updates the final state of the chain.
-=======
 //! The worker's execution components track the canonical tip to construct blocks for the worker to
 //! propose. The execution state is also used to validate proposed blocks from other peers.
 //!
 //! The engine for the primary executes consensus output, extends the canonical tip, and updates the
 //! final state of the chain.
->>>>>>> 27f8d964
 //!
 //! The methods in this module are thread-safe wrappers for the inner type that contains logic.
 
