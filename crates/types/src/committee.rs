//! Committee of validators reach consensus.

use crate::{
    crypto::{BlsPublicKey, NetworkPublicKey},
    Address, Multiaddr,
};
use libp2p::{multihash::Multihash, PeerId};
use parking_lot::RwLock;
use rand::{rngs::StdRng, seq::SliceRandom, SeedableRng};
use serde::{Deserialize, Serialize};
use std::{
    collections::BTreeMap,
    fmt::{Display, Formatter},
    num::NonZeroU64,
    sync::Arc,
};

/// The epoch number.
/// Becomes the upper 32 bits of a nonce (with rounds the low bits).
pub type Epoch = u32;

/// The voting power an authority has within the committee.
pub type VotingPower = u64;

#[derive(Clone, Serialize, Deserialize, Debug, Eq, PartialEq)]
pub struct Authority {
    /// The authority's main BlsPublicKey which is used to verify the content they sign.
    protocol_key: BlsPublicKey,
    /// The voting power of this authority.
    voting_power: VotingPower,
    /// The network address of the primary.
    primary_network_address: Multiaddr,
    /// The execution address for the authority.
    /// This address will be used as the suggested fee recipient.
    execution_address: Address,
    /// Network key of the primary.
    network_key: NetworkPublicKey,
    /// The validator's hostname
    hostname: String,
}

impl Authority {
    /// The constructor is not public by design. Everyone who wants to create authorities should do
    /// it via Committee (more specifically can use [CommitteeBuilder]). As some internal properties
    /// of Authority are initialised via the Committee, to ensure that the user will not
    /// accidentally use stale Authority data, should always derive them via the Commitee.
    fn new(
        protocol_key: BlsPublicKey,
        voting_power: VotingPower,
        primary_network_address: Multiaddr,
        execution_address: Address,
        network_key: NetworkPublicKey,
        hostname: String,
    ) -> Self {
        Self {
            protocol_key,
            voting_power,
            primary_network_address,
            execution_address,
            network_key,
            hostname,
        }
    }

    /// Version of new that can be called directly.  Useful for testing, if you are calling this
    /// outside of a test you are wrong (see comment on new).
    pub fn new_for_test(
        protocol_key: BlsPublicKey,
        voting_power: VotingPower,
        primary_network_address: Multiaddr,
        execution_address: Address,
        network_key: NetworkPublicKey,
        hostname: String,
    ) -> Self {
        Self {
            protocol_key,
            voting_power,
            primary_network_address,
            execution_address,
            network_key,
            hostname,
        }
    }

    pub fn id(&self) -> AuthorityIdentifier {
        self.network_key.to_peer_id().into()
    }

    /// Return the peer id for the primary network.
    pub fn peer_id(&self) -> PeerId {
        self.network_key.to_peer_id()
    }

    pub fn protocol_key(&self) -> &BlsPublicKey {
        // Skip the assert here, this is called in testing before the initialise...
        &self.protocol_key
    }

<<<<<<< HEAD
    pub fn stake(&self) -> VotingPower {
        self.stake
=======
    pub fn voting_power(&self) -> VotingPower {
        assert!(self.initialised);
        self.voting_power
>>>>>>> 2f5a254e
    }

    pub fn primary_network_address(&self) -> &Multiaddr {
        &self.primary_network_address
    }

    pub fn execution_address(&self) -> Address {
        self.execution_address
    }

    pub fn network_key(&self) -> NetworkPublicKey {
        self.network_key.clone()
    }

    pub fn hostname(&self) -> &str {
        self.hostname.as_str()
    }
}

/// The committee lists all validators that participate in consensus.
#[derive(Clone, Serialize, Deserialize, Debug, Eq, PartialEq, Default)]
struct CommitteeInner {
    /// The authorities of epoch.
    authorities: BTreeMap<BlsPublicKey, Authority>,
    /// Keeps and index of the Authorities by their respective identifier
    #[serde(skip)]
    authorities_by_id: BTreeMap<AuthorityIdentifier, Authority>,
    /// The epoch number of this committee
    epoch: Epoch,
    /// The quorum threshold (2f+1)
    #[serde(skip)]
    quorum_threshold: VotingPower,
    /// The validity threshold (f+1)
    #[serde(skip)]
    validity_threshold: VotingPower,
}

impl CommitteeInner {
    /// Updates the committee internal secondary indexes.
    pub fn load(&mut self) {
        self.authorities_by_id = self
            .authorities
            .values()
            .map(|authority| {
                let id = authority.id();
                (id, authority.clone())
            })
            .collect();

        self.validity_threshold = self.calculate_validity_threshold().get();
        self.quorum_threshold = self.calculate_quorum_threshold().get();
        assert!(self.authorities_by_id.len() > 1, "committee size must be larger that 1");
    }

    fn calculate_quorum_threshold(&self) -> NonZeroU64 {
        // If N = 3f + 1 + k (0 <= k < 3)
        // then (2 N + 3) / 3 = 2f + 1 + (2k + 2)/3 = 2f + 1 + k = N - f
        let total_votes: VotingPower = self.total_voting_power();
        NonZeroU64::new(2 * total_votes / 3 + 1).expect("arithmetic always produces result above 0")
    }

    fn calculate_validity_threshold(&self) -> NonZeroU64 {
        // If N = 3f + 1 + k (0 <= k < 3)
        // then (N + 2) / 3 = f + 1 + k/3 = f + 1
        let total_votes: VotingPower = self.total_voting_power();
        NonZeroU64::new(total_votes.div_ceil(3)).unwrap_or(NonZeroU64::new(1).expect("1 is NOT 0!"))
    }

    pub fn total_voting_power(&self) -> VotingPower {
        self.authorities.values().map(|x| x.voting_power).sum()
    }
}

/// The committee lists all validators that participate in consensus.
#[derive(Clone, Debug, Default)]
pub struct Committee {
    inner: Arc<RwLock<CommitteeInner>>,
}

impl Serialize for Committee {
    fn serialize<S>(&self, serializer: S) -> Result<S::Ok, S::Error>
    where
        S: serde::Serializer,
    {
        let ok = self.inner.read().serialize(serializer)?;
        Ok(ok)
    }
}

impl<'de> Deserialize<'de> for Committee {
    fn deserialize<D>(deserializer: D) -> Result<Self, D::Error>
    where
        D: serde::Deserializer<'de>,
    {
        let inner = CommitteeInner::deserialize(deserializer)?;
        Ok(Self { inner: Arc::new(RwLock::new(inner)) })
    }
}

impl PartialEq for Committee {
    fn eq(&self, other: &Self) -> bool {
        self.inner.read().eq(&*other.inner.read())
    }
}

impl Eq for Committee {}

// Every authority gets uniquely identified by the AuthorityIdentifier
// The type can be easily swapped without needing to change anything else in the implementation.
#[derive(Eq, PartialEq, Ord, PartialOrd, Clone, Debug, Hash, Serialize, Deserialize)]
pub struct AuthorityIdentifier(Arc<PeerId>);

impl AuthorityIdentifier {
    pub fn dummy_for_test(byte: u8) -> Self {
        let data = [byte; 32];
        PeerId::from_multihash(
            Multihash::wrap(0x0, &data).expect("The digest size is never too large"),
        )
        .expect("valid multihash bytes")
        .into()
    }

    pub fn peer_id(&self) -> PeerId {
        self.into()
    }
}

impl Default for AuthorityIdentifier {
    fn default() -> Self {
        let data = [0_u8; 32];
        PeerId::from_multihash(
            Multihash::wrap(0x0, &data).expect("The digest size is never too large"),
        )
        .expect("valid multihash bytes")
        .into()
    }
}

impl Display for AuthorityIdentifier {
    fn fmt(&self, f: &mut Formatter<'_>) -> std::fmt::Result {
        f.write_str(self.0.to_string().as_str())
    }
}

impl From<PeerId> for AuthorityIdentifier {
    fn from(value: PeerId) -> Self {
        Self(Arc::new(value))
    }
}

impl From<AuthorityIdentifier> for PeerId {
    fn from(value: AuthorityIdentifier) -> Self {
        *value.0
    }
}

impl From<&AuthorityIdentifier> for PeerId {
    fn from(value: &AuthorityIdentifier) -> Self {
        *value.0
    }
}

impl Committee {
    /// Any committee should be created via the [CommitteeBuilder] - this is intentionally
    /// a private method.
    fn new(authorities: BTreeMap<BlsPublicKey, Authority>, epoch: Epoch) -> Self {
        let mut committee = CommitteeInner {
            authorities,
            epoch,
            authorities_by_id: Default::default(),
            validity_threshold: 0,
            quorum_threshold: 0,
        };
        committee.load();

        // Some sanity checks to ensure that we'll not end up in invalid state
        assert_eq!(committee.authorities_by_id.len(), committee.authorities.len());

        assert_eq!(committee.validity_threshold, committee.calculate_validity_threshold().get());
        assert_eq!(committee.quorum_threshold, committee.calculate_quorum_threshold().get());

        Self { inner: Arc::new(RwLock::new(committee)) }
    }

    /// Expose new for tests.  If you are calling this outside of a test you are wrong, see comment
    /// on new.
    pub fn new_for_test(authorities: BTreeMap<BlsPublicKey, Authority>, epoch: Epoch) -> Self {
        let mut committee = CommitteeInner {
            authorities,
            epoch,
            authorities_by_id: Default::default(),
            validity_threshold: 0,
            quorum_threshold: 0,
        };

        committee.authorities_by_id = committee
            .authorities
            .values()
            .map(|authority| (authority.id(), authority.clone()))
            .collect();
        committee.validity_threshold = committee.calculate_validity_threshold().get();
        committee.quorum_threshold = committee.calculate_quorum_threshold().get();
        assert!(committee.authorities_by_id.len() > 1, "committee size must be larger that 1");
        // Some sanity checks to ensure that we'll not end up in invalid state
        assert_eq!(committee.authorities_by_id.len(), committee.authorities.len());

        Self { inner: Arc::new(RwLock::new(committee)) }
    }

    /// Updates the committee internal secondary indexes.
    pub fn load(&self) {
        self.inner.write().load()
    }

    /// Returns the current epoch.
    pub fn epoch(&self) -> Epoch {
        self.inner.read().epoch
    }

    /// Provided an identifier it returns the corresponding authority
    pub fn authority(&self, identifier: &AuthorityIdentifier) -> Option<Authority> {
        self.inner.read().authorities_by_id.get(identifier).cloned()
    }

    pub fn authority_by_key(&self, key: &BlsPublicKey) -> Option<Authority> {
        self.inner.read().authorities.get(key).cloned()
    }

    pub fn authorities(&self) -> Vec<Authority> {
        // Return sorted by id (using the id keyed BTree) since this may be important to some code.
        self.inner.read().authorities_by_id.values().cloned().collect()
    }

    /// Return true if the authority for id is in the committee.
    pub fn is_authority(&self, id: &AuthorityIdentifier) -> bool {
        // Return sorted by id (using the id keyed BTree) since this may be important to some code.
        self.inner.read().authorities_by_id.contains_key(id)
    }

    /// Returns the number of authorities.
    pub fn size(&self) -> usize {
        self.inner.read().authorities.len()
    }

    /// Return the stake of a specific authority.
    pub fn voting_power(&self, name: &BlsPublicKey) -> VotingPower {
        self.inner.read().authorities.get(&name.clone()).map_or_else(|| 0, |x| x.voting_power)
    }

<<<<<<< HEAD
    pub fn stake_by_id(&self, id: &AuthorityIdentifier) -> VotingPower {
        self.inner.read().authorities_by_id.get(id).map_or_else(|| 0, |authority| authority.stake)
=======
    pub fn voting_power_by_id(&self, id: AuthorityIdentifier) -> VotingPower {
        self.inner
            .read()
            .authorities_by_id
            .get(&id)
            .map_or_else(|| 0, |authority| authority.voting_power)
>>>>>>> 2f5a254e
    }

    /// Returns the stake required to reach a quorum (2f+1).
    pub fn quorum_threshold(&self) -> VotingPower {
        self.inner.read().quorum_threshold
    }

    /// Returns the stake required to reach availability (f+1).
    pub fn validity_threshold(&self) -> VotingPower {
        self.inner.read().validity_threshold
    }

    /// Returns true if the provided stake has reached quorum (2f+1)
    pub fn reached_quorum(&self, voting_power: VotingPower) -> bool {
        voting_power >= self.quorum_threshold()
    }

    /// Returns true if the provided stake has reached availability (f+1)
    pub fn reached_validity(&self, voting_power: VotingPower) -> bool {
        voting_power >= self.validity_threshold()
    }

    pub fn total_voting_power(&self) -> VotingPower {
        self.inner.read().total_voting_power()
    }

    /// Returns a leader node as a weighted choice seeded by the provided integer
    pub fn leader(&self, seed: u64) -> Authority {
        let mut seed_bytes = [0u8; 32];
        seed_bytes[32 - 8..].copy_from_slice(&seed.to_le_bytes());
        let mut rng = StdRng::from_seed(seed_bytes);
        let choices = self
            .inner
            .read()
            .authorities
            .values()
            .map(|authority| (authority.clone(), authority.voting_power as f32))
            .collect::<Vec<_>>();
        choices
            .choose_weighted(&mut rng, |item| item.1)
            .expect("Weighted choice error: stake values incorrect!")
            .0
            .clone()
    }

    /// Return all the network addresses in the committee.
    pub fn others_primaries_by_id(
        &self,
        myself: &AuthorityIdentifier,
    ) -> Vec<(AuthorityIdentifier, Multiaddr, NetworkPublicKey)> {
        self.inner
            .read()
            .authorities
            .iter()
            .filter(|(_, authority)| &authority.id() != myself)
            .map(|(_, authority)| {
                (
                    authority.id(),
                    authority.primary_network_address().clone(),
                    authority.network_key(),
                )
            })
            .collect()
    }

    /// Used for testing - not recommended to use for any other case.
    /// It creates a new instance with updated epoch
    pub fn advance_epoch_for_test(&self, new_epoch: Epoch) -> Committee {
        Committee::new_for_test(self.inner.read().authorities.clone(), new_epoch)
    }
}

impl std::fmt::Display for Committee {
    fn fmt(&self, f: &mut std::fmt::Formatter<'_>) -> std::fmt::Result {
        write!(
            f,
            "Committee E{}: {:?}",
            self.epoch(),
            self.inner
                .read()
                .authorities
                .keys()
                .map(|x| {
                    if let Some(k) = x.encode_base58().get(0..16) {
                        k.to_owned()
                    } else {
                        format!("Invalid key: {}", x)
                    }
                })
                .collect::<Vec<_>>()
        )
    }
}

/// Type for building committees.
pub struct CommitteeBuilder {
    /// The epoch for the committee.
    epoch: Epoch,
    /// The map of [BlsPublicKey] for each [Authority] in the committee.
    authorities: BTreeMap<BlsPublicKey, Authority>,
}

impl CommitteeBuilder {
    /// Create a new instance of [CommitteeBuilder] for making a new [Committee].
    pub fn new(epoch: Epoch) -> Self {
        Self { epoch, authorities: BTreeMap::new() }
    }

    /// Add an authority to the committee builder.
    pub fn add_authority(
        &mut self,
        protocol_key: BlsPublicKey,
        stake: VotingPower,
        primary_network_address: Multiaddr,
        execution_address: Address,
        network_key: NetworkPublicKey,
        hostname: String,
    ) {
        let authority = Authority::new(
            protocol_key,
            stake,
            primary_network_address,
            execution_address,
            network_key,
            hostname,
        );
        self.authorities.insert(protocol_key, authority);
        // self
    }

    pub fn build(self) -> Committee {
        Committee::new(self.authorities, self.epoch)
    }
}

#[cfg(test)]
mod tests {
    use crate::{
        Address, Authority, BlsKeypair, BlsPublicKey, Committee, Multiaddr, NetworkKeypair,
    };
    use rand::thread_rng;
    use std::collections::BTreeMap;

    #[test]
    fn committee_load() {
        // GIVEN
        let mut rng = thread_rng();
        let num_of_authorities = 10;

        let authorities = (0..num_of_authorities)
            .map(|i| {
                let keypair = BlsKeypair::generate(&mut rng);
                let network_keypair = NetworkKeypair::generate_ed25519();
                let execution_address = Address::random();

                let a = Authority::new(
                    keypair.public().clone(),
                    1,
                    Multiaddr::empty(),
                    execution_address,
                    network_keypair.public().clone().into(),
                    i.to_string(),
                );

                (keypair.public().clone(), a)
            })
            .collect::<BTreeMap<BlsPublicKey, Authority>>();

        // WHEN
        let committee = Committee::new(authorities, 10);

        // THEN
        assert_eq!(committee.inner.read().authorities_by_id.len() as u64, num_of_authorities);
        assert_eq!(committee.inner.read().authorities.len() as u64, num_of_authorities);

        for (identifier, authority) in committee.inner.read().authorities_by_id.iter() {
            assert_eq!(*identifier, authority.id());
        }

        // AND ensure thresholds are calculated correctly
        assert_eq!(committee.quorum_threshold(), 7);
        assert_eq!(committee.validity_threshold(), 4);

        let guard = committee.inner.read();
        // AND ensure authorities are in both maps
        for (public_key, authority_1) in guard.authorities.iter() {
            assert_eq!(public_key, authority_1.protocol_key());
            let authority_2 = guard.authorities_by_id.get(&authority_1.id()).unwrap();
            assert_eq!(authority_1, authority_2);
        }
    }
}<|MERGE_RESOLUTION|>--- conflicted
+++ resolved
@@ -96,14 +96,8 @@
         &self.protocol_key
     }
 
-<<<<<<< HEAD
-    pub fn stake(&self) -> VotingPower {
-        self.stake
-=======
     pub fn voting_power(&self) -> VotingPower {
-        assert!(self.initialised);
         self.voting_power
->>>>>>> 2f5a254e
     }
 
     pub fn primary_network_address(&self) -> &Multiaddr {
@@ -353,17 +347,12 @@
         self.inner.read().authorities.get(&name.clone()).map_or_else(|| 0, |x| x.voting_power)
     }
 
-<<<<<<< HEAD
-    pub fn stake_by_id(&self, id: &AuthorityIdentifier) -> VotingPower {
-        self.inner.read().authorities_by_id.get(id).map_or_else(|| 0, |authority| authority.stake)
-=======
-    pub fn voting_power_by_id(&self, id: AuthorityIdentifier) -> VotingPower {
+    pub fn voting_power_by_id(&self, id: &AuthorityIdentifier) -> VotingPower {
         self.inner
             .read()
             .authorities_by_id
             .get(&id)
             .map_or_else(|| 0, |authority| authority.voting_power)
->>>>>>> 2f5a254e
     }
 
     /// Returns the stake required to reach a quorum (2f+1).
