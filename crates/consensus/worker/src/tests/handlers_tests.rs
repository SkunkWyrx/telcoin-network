--- conflicted
+++ resolved
@@ -16,12 +16,7 @@
 #[tokio::test]
 async fn synchronize() {
     reth_tracing::init_test_tracing();
-<<<<<<< HEAD
-
     let fixture = CommitteeFixture::builder(MemDatabase::default).randomize_ports(true).build();
-=======
-    let fixture = CommitteeFixture::builder().randomize_ports(true).build();
->>>>>>> 0bd30e64
     let committee = fixture.committee();
     let worker_cache = fixture.worker_cache();
     let id = 0;
