// Copyright (c) Telcoin, LLC
// SPDX-License-Identifier: Apache-2.0

//! Authority fixture for the cluster

use crate::{
    primary::PrimaryNodeDetails, worker::WorkerNodeDetails, TestExecutionNode, WorkerFixture,
};
use fastcrypto::{hash::Hash, traits::KeyPair as _};
use jsonrpsee::http_client::HttpClient;
use narwhal_network::client::NetworkClient;
use narwhal_typed_store::traits::Database;
use reth::primitives::Address;
use std::{collections::HashMap, num::NonZeroUsize, sync::Arc, time::Duration};
use tn_config::{ConsensusConfig, KeyConfig};
use tn_types::{
    test_utils::TelcoinTempDirs, Authority, AuthorityIdentifier, BlsKeypair, BlsPublicKey,
    Certificate, Committee, Config, ConsensusOutput, Header, HeaderBuilder, Multiaddr,
    NetworkKeypair, NetworkPublicKey, Round, Vote, WorkerCache, WorkerId,
};
use tokio::sync::{broadcast, RwLock};
use tracing::info;

/// The authority details hold all the necessary structs and details
/// to identify and manage a specific authority.
///
/// An authority is composed of its primary node and the worker nodes. Via this struct
/// we can manage the nodes one by one or in batch fashion (ex stop_all).
/// The Authority can be cloned and reused across the instances as its
/// internals are thread safe. So changes made from one instance will be
/// reflected to another.
#[allow(dead_code)]
#[derive(Clone)]
pub struct AuthorityDetails<DB> {
    pub id: usize,
    pub name: AuthorityIdentifier,
    pub public_key: BlsPublicKey,
    internal: Arc<RwLock<AuthorityDetailsInternal<DB>>>,
}

/// Inner type for authority's details.
struct AuthorityDetailsInternal<DB> {
    client: Option<NetworkClient>,
    primary: PrimaryNodeDetails<DB>,
    workers: HashMap<WorkerId, WorkerNodeDetails<DB>>,
    execution: TestExecutionNode,
}

#[allow(clippy::arc_with_non_send_sync, clippy::too_many_arguments)]
impl<DB: Database> AuthorityDetails<DB> {
    pub fn new(
        id: usize,
        name: AuthorityIdentifier,
        consensus_config: ConsensusConfig<DB>,
        execution: TestExecutionNode,
    ) -> Self {
        // Create all the nodes we have in the committee
        let public_key = consensus_config.key_config().primary_public_key();

        let primary = PrimaryNodeDetails::new(id, name, consensus_config.clone());

        // Create all the workers - even if we don't intend to start them all. Those
        // act as place holder setups. That gives us the power in a clear way manage
        // the nodes independently.
        let mut workers = HashMap::new();
        for (worker_id, addresses) in
            consensus_config.worker_cache().workers.get(&public_key).unwrap().0.clone()
        {
            let worker = WorkerNodeDetails::new(
                worker_id,
                name,
                consensus_config.clone(),
                addresses.transactions.clone(),
            );
            workers.insert(worker_id, worker);
        }

        let internal = AuthorityDetailsInternal { client: None, primary, workers, execution };

        Self { id, public_key, name, internal: Arc::new(RwLock::new(internal)) }
    }

    pub async fn client(&self) -> NetworkClient {
        let internal = self.internal.read().await;
        internal
            .client
            .as_ref()
            .expect("Requested network client which has not been initialised yet")
            .clone()
    }

    /// Starts the node's primary and workers. If the num_of_workers is provided
    /// then only those ones will be started. Otherwise all the available workers
    /// will be started instead.
    ///
    /// If the preserve_store value is true then the previous node's storage
    /// will be preserved. If false then the node will  start with a fresh
    /// (empty) storage.
    ///
    /// When a worker/primary is started, the authority's [ExecutionNode] is used
    /// to construct the necessary components.
    pub async fn start(
        &self,
        preserve_store: bool,
        num_of_workers: Option<usize>,
    ) -> eyre::Result<()> {
        self.start_primary().await?;

        let workers_to_start;
        {
            let internal = self.internal.read().await;
            workers_to_start = num_of_workers.unwrap_or(internal.workers.len());
        }

        for id in 0..workers_to_start {
            self.start_worker(id as WorkerId, preserve_store).await?;
        }

        Ok(())
    }

    /// Starts the primary node. If the preserve_store value is true then the
    /// previous node's storage will be preserved. If false then the node will
    /// start with a fresh (empty) storage.
    pub async fn start_primary(&self) -> eyre::Result<()> {
        let mut internal = self.internal.write().await;

        let execution_components = internal.execution.clone();

        internal.primary.start(&execution_components).await
    }

    pub async fn stop_primary(&self) {
        let internal = self.internal.read().await;

        internal.primary.stop().await;

        // TODO: spawned with task executor
        // either implement with TaskManager or setup kill signal
        // internal.execution.shutdown_engine().await;
    }

    pub async fn start_all_workers(&self, preserve_store: bool) -> eyre::Result<()> {
        let mut internal = self.internal.write().await;

        let execution_engine = internal.execution.clone();

        for (_id, worker) in internal.workers.iter_mut() {
            worker.start(preserve_store, &execution_engine).await?;
        }

        Ok(())
    }

    /// Starts the worker node by the provided id. If worker is not found then
    /// a panic is raised. If the preserve_store value is true then the
    /// previous node's storage will be preserved. If false then the node will
    /// start with a fresh (empty) storage.
    pub async fn start_worker(&self, id: WorkerId, preserve_store: bool) -> eyre::Result<()> {
        let mut internal = self.internal.write().await;
        let execution_engine = internal.execution.clone();

        let worker = internal
            .workers
            .get_mut(&id)
            .unwrap_or_else(|| panic!("Worker with id {} not found ", id));

        worker.start(preserve_store, &execution_engine).await
    }

    pub async fn stop_worker(&self, id: WorkerId) {
        let internal = self.internal.read().await;

        internal
            .workers
            .get(&id)
            .unwrap_or_else(|| panic!("Worker with id {} not found ", id))
            .stop()
            .await;

        // only log errors for now
        // TODO: these are only spawned with TaskExecutor for now
        // if let Err(e) = internal.execution.shutdown_worker(&id).await {
        //     error!(?e);
        // }
    }

    /// Stops all the nodes (primary & workers).
    pub async fn stop_all(&self) {
        let mut internal = self.internal.write().await;

        if let Some(client) = internal.client.as_ref() {
            client.shutdown();
        }
        internal.client = None;

        internal.primary.stop().await;
        info!("{} - primary stopped", self.name);
        for (worker_id, worker) in internal.workers.iter() {
            worker.stop().await;
            info!("{} - worker {worker_id:} shut down", self.name);
        }

        // TODO: should this be shutdown between primary and worker?
        // internal.execution.shutdown_all().await;
        // info!("{} - execution node shutdown for authority", self.name);
    }

    /// Will restart the node with the current setup that has been chosen
    /// (ex same number of nodes).
    /// `preserve_store`: if true then the same storage will be used for the
    /// node
    /// `delay`: before starting again we'll wait for that long. If zero provided
    /// then won't wait at all
    pub async fn restart(&self, preserve_store: bool, delay: Duration) -> eyre::Result<()> {
        let num_of_workers = self.workers().await.len();

        self.stop_all().await;

        tokio::time::sleep(delay).await;

        // now start again the node with the same workers
        self.start(preserve_store, Some(num_of_workers)).await
    }

    /// Returns the current primary node running as a clone. If the primary
    /// node stops and starts again and it's needed by the user then this
    /// method should be called again to get the latest one.
    pub async fn primary(&self) -> PrimaryNodeDetails<DB> {
        let internal = self.internal.read().await;

        internal.primary.clone()
    }

    /// Returns the worker with the provided id. If not found then a panic
    /// is raised instead. If the worker is stopped and started again then
    /// the worker will need to be fetched again via this method.
    pub async fn worker(&self, id: WorkerId) -> WorkerNodeDetails<DB> {
        let internal = self.internal.read().await;

        internal
            .workers
            .get(&id)
            .unwrap_or_else(|| panic!("Worker with id {} not found ", id))
            .clone()
    }

    /// Return the current execution node running. If the authority restarts, this
    /// method should be called again to ensure the latest reference is used.
    pub async fn execution_components(&self) -> eyre::Result<TestExecutionNode> {
        let internal = self.internal.read().await;
        Ok(internal.execution.clone())
    }

    /// Helper method to return transaction addresses of
    /// all the worker nodes.
    ///
    /// Important: only the addresses of the running workers will
    /// be returned.
    pub async fn worker_transaction_addresses(&self) -> Vec<Multiaddr> {
        self.workers().await.iter().map(|w| w.transactions_address.clone()).collect()
    }

    /// Returns all the running workers
    async fn workers(&self) -> Vec<WorkerNodeDetails<DB>> {
        let internal = self.internal.read().await;
        let mut workers = Vec::new();

        for worker in internal.workers.values() {
            if worker.is_running().await {
                workers.push(worker.clone());
            }
        }

        workers
    }

    /// This method returns a new client to send transactions to the dictated
    /// worker identified by the `worker_id`. If the worker_id is not found then
    /// an error is returned.
    pub async fn new_transactions_client(
        &self,
        worker_id: &WorkerId,
    ) -> eyre::Result<Option<HttpClient>> {
        let internal = self.internal.read().await;
        let client = internal.execution.worker_http_client(worker_id).await?;
        Ok(client)
    }

    /// This method will return true either when the primary or any of
    /// the workers is running. In order to make sure that we don't end up
    /// in intermediate states we want to make sure that everything has
    /// stopped before we report something as not running (in case we want
    /// to start them again).
    pub async fn is_running(&self) -> bool {
        let internal = self.internal.read().await;

        if internal.primary.is_running().await {
            return true;
        }

        // if internal.execution.engine_is_running().await {
        //     return true;
        // }

        // // TODO: this only works for one worker for now
        // if internal.execution.any_workers_running().await {
        //     return true;
        // }

        for (_, worker) in internal.workers.iter() {
            if worker.is_running().await {
                return true;
            }
        }

        false
    }

    /// Subscribe to [ConsensusOutput] broadcast.
    ///
    /// NOTE: this broadcasts to all subscribers, but lagging receivers will lose messages
    pub async fn subscribe_consensus_output(&self) -> broadcast::Receiver<ConsensusOutput> {
        let internal = self.internal.read().await;
        internal.primary.subscribe_consensus_output().await
    }
}

/// Fixture representing an validator node within the network.
///
/// [AuthorityFixture] holds keypairs and should not be used in production.
#[derive(Debug)]
pub struct AuthorityFixture<DB> {
    /// Thread-safe cell with a reference to the [Authority] struct used in production.
    authority: Authority,
<<<<<<< HEAD
    /// All workers for this authority mapped in a [WorkerFixture].
=======
    /// All workers for this authority as a [WorkerFixture].
>>>>>>> df488ba4
    worker: WorkerFixture,
    /// Config for this authority.
    consensus_config: ConsensusConfig<DB>,
    /// The testing primary key.
    primary_keypair: BlsKeypair,
}

impl<DB: Database> AuthorityFixture<DB> {
    /// The owned [AuthorityIdentifier] for the authority
    pub fn id(&self) -> AuthorityIdentifier {
        self.authority.id()
    }

    /// The [Authority] struct used in production.
    pub fn authority(&self) -> &Authority {
        &self.authority
    }

    /// The authority's bls12381 [KeyPair] used to sign consensus messages.
    pub fn keypair(&self) -> &BlsKeypair {
        &self.primary_keypair
    }

    /// The authority's ed25519 [NetworkKeypair] used to sign messages on the network.
    pub fn network_keypair(&self) -> NetworkKeypair {
        self.consensus_config.key_config().network_keypair().copy()
    }

    /// The authority's [Address] for execution layer.
    pub fn execution_address(&self) -> Address {
        self.authority.execution_address()
    }

    /// Create a new anemo network for consensus.
    pub fn new_network(&self, router: anemo::Router) -> anemo::Network {
        anemo::Network::bind(self.authority.primary_network_address().to_anemo_address().unwrap())
            .server_name("narwhal")
            .private_key(self.network_keypair().private().0.to_bytes())
            .start(router)
            .unwrap()
    }

    /// A reference to the authority's [Multiaddr] on the consensus network.
    pub fn network_address(&self) -> &Multiaddr {
        self.authority.primary_network_address()
    }

    /// Return a reference to a [WorkerFixture] for this authority.
    pub fn worker(&self) -> &WorkerFixture {
        &self.worker
    }

    /// The authority's [PublicKey].
    pub fn public_key(&self) -> BlsPublicKey {
        self.consensus_config.key_config().primary_public_key()
    }

    /// The authority's [NetworkPublicKey].
    pub fn network_public_key(&self) -> NetworkPublicKey {
        self.consensus_config.key_config().network_public_key()
    }

    /// Create a [Header] with a default payload based on the [Committee] argument.
    pub fn header(&self, committee: &Committee) -> Header {
        self.header_builder(committee).payload(Default::default()).build().unwrap()
    }

    /// Create a [Header] with a default payload based on the [Committee] and [Round] arguments.
    pub fn header_with_round(&self, committee: &Committee, round: Round) -> Header {
        self.header_builder(committee).payload(Default::default()).round(round).build().unwrap()
    }

    /// Return a [HeaderV1Builder] for round 1. The builder is constructed
    /// with a genesis certificate as the parent.
    pub fn header_builder(&self, committee: &Committee) -> HeaderBuilder {
        HeaderBuilder::default()
            .author(self.id())
            .round(1)
            .epoch(committee.epoch())
            .parents(Certificate::genesis(committee).iter().map(|x| x.digest()).collect())
    }

    /// Sign a [Header] and return a [Vote] with no additional validation.
    pub fn vote(&self, header: &Header) -> Vote {
        Vote::new_sync(header, &self.id(), self.consensus_config.key_config())
    }

    /// Return the consensus config.
    pub fn consensus_config(&self) -> ConsensusConfig<DB> {
        self.consensus_config.clone()
    }

    /// Generate a new [AuthorityFixture].
    pub(crate) fn generate<P>(
        number_of_workers: NonZeroUsize,
        mut get_port: P,
        authority: Authority,
        primary_keypair: BlsKeypair,
        key_config: KeyConfig,
        committee: Committee,
        db: DB,
    ) -> Self
    where
        P: FnMut(&str) -> u16,
    {
        // Make sure our keys are correct.
        assert_eq!(&key_config.primary_public_key(), authority.protocol_key());
        assert_eq!(key_config.network_public_key(), authority.network_key());
        assert_eq!(primary_keypair.public(), &key_config.primary_public_key());
        // Currently only support one worker per node.
        // If/when this is relaxed then the key_config below will need to change.
        assert_eq!(number_of_workers.get(), 1);
        let mut config = Config::default();
        // These key updates don't return errors...
        let _ = config.update_protocol_key(key_config.primary_public_key());
        let _ = config.update_primary_network_key(key_config.network_public_key());
        let _ = config.update_worker_network_key(key_config.worker_network_public_key());
        config.validator_info.primary_info.network_address =
            authority.primary_network_address().clone();

        let tn_datadirs = TelcoinTempDirs::default();
        let node_config = tn_node::NodeStorage::reopen(db);
        let consensus_config = ConsensusConfig::new_with_committee(
            config,
            tn_datadirs,
            node_config,
            key_config.clone(),
            committee,
            None,
        )
        .expect("failed to generate config!");

        let worker = WorkerFixture::generate(key_config.clone(), authority.id().0, &mut get_port);

        Self { authority, worker, consensus_config, primary_keypair }
    }

    pub(crate) fn set_worker_cache(&mut self, worker_cache: WorkerCache) {
        self.consensus_config.set_worker_cache(worker_cache);
    }
}<|MERGE_RESOLUTION|>--- conflicted
+++ resolved
@@ -333,11 +333,7 @@
 pub struct AuthorityFixture<DB> {
     /// Thread-safe cell with a reference to the [Authority] struct used in production.
     authority: Authority,
-<<<<<<< HEAD
-    /// All workers for this authority mapped in a [WorkerFixture].
-=======
     /// All workers for this authority as a [WorkerFixture].
->>>>>>> df488ba4
     worker: WorkerFixture,
     /// Config for this authority.
     consensus_config: ConsensusConfig<DB>,
