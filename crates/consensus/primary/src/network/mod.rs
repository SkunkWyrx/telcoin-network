--- conflicted
+++ resolved
@@ -59,13 +59,8 @@
     }
 
     /// Run the network.
-<<<<<<< HEAD
-    pub fn spawn(mut self, task_manager: &TaskManager) {
+    pub(crate) fn spawn(mut self, task_manager: &TaskManager) {
         task_manager.spawn_task("primary network events", async move {
-=======
-    pub(crate) fn spawn(mut self, task_manager: &TaskManager) {
-        task_manager.spawn_task("latest block", async move {
->>>>>>> bcb2d451
             loop {
                 tokio::select!(
                     _ = &self.shutdown_rx => break,
