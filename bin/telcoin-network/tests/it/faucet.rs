//! Integration test for RPC Faucet feature.
//!
//! The faucet receives an rpc request containing an address and submits
//! a direct transfer to the address if it is not found in the LRU time-based
//! cache. The signing process is handled by an API call to Google KMS using
//! secp256k1 algorithm. However, additional information is needed for the
//! signature to be EVM compatible. The faucet service does all of this and
//! then submits the transaction to the RPC Transaction Pool for the next batch.

use crate::util::{
    ensure_account_balance_infinite_loop, get_contract_state_for_genesis, spawn_local_testnet,
    IT_TEST_MUTEX,
};
use alloy::{hex, network::EthereumWallet, providers::ProviderBuilder, sol, sol_types::SolValue};
use futures::{stream::FuturesUnordered, StreamExt};
use gcloud_sdk::{
    google::cloud::kms::v1::{
        key_management_service_client::KeyManagementServiceClient, GetPublicKeyRequest,
    },
    GoogleApi, GoogleAuthMiddleware, GoogleEnvironment,
};
use jsonrpsee::{core::client::ClientT, http_client::HttpClientBuilder, rpc_params};
use k256::{elliptic_curve::sec1::ToEncodedPoint, pkcs8::DecodePublicKey, PublicKey as PubKey};
use narwhal_test_utils::TransactionFactory;
use reth::tasks::TaskManager;
use reth_chainspec::ChainSpec;
use reth_primitives::{public_key_to_address, Address, GenesisAccount, B256, U256};
use reth_tracing::init_test_tracing;
use secp256k1::PublicKey;
use std::{str::FromStr, sync::Arc, time::Duration};
use tn_types::{adiri_genesis, fetch_file_content, ContractStandardJson};
use tokio::{runtime::Handle, task::JoinHandle, time::timeout};
use tracing::{debug, info};

#[tokio::test]
async fn test_faucet_transfers_tel_and_xyz_with_google_kms_e2e() -> eyre::Result<()> {
    let _guard = IT_TEST_MUTEX.lock();
    init_test_tracing();

    // create google env and temp chain spec for state initialization
    let (tmp_chain, kms_address) = prepare_google_kms_env().await?;

    // faucet interface
    sol!(
        #[allow(clippy::too_many_arguments)]
        #[sol(rpc)]
        contract StablecoinManager {
            struct StablecoinManagerInitParams {
                address admin_;
                address maintainer_;
                address[] tokens_;
                uint256 initMaxLimit;
                uint256 initMinLimit;
                address[] authorizedFaucets_;
                uint256 dripAmount_;
                uint256 nativeDripAmount_;
            }

            function initialize(StablecoinManagerInitParams calldata initParams) external;
            function grantRole(bytes32 role, address account) external;
        }
    );

    // stablecoin interface
    sol!(
        #[allow(clippy::too_many_arguments)]
        #[sol(rpc)]
        contract Stablecoin {
            function initialize(
                string memory name_,
                string memory symbol_,
                uint8 decimals_
            ) external;
            function decimals() external view returns (uint8);
            function balanceOf(address account) external view returns (uint256);
            function mint(uint256 value) external;
            function mintTo(
                address account,
                uint256 value
            ) external;
            function burn(uint256 value) external;
            function burnFrom(
                address account,
                uint256 value
            ) external;
        }
    );

    // set random addresses on which to etch contract bytecodes
    let faucet_impl_address = Address::random();
    let stablecoin_impl_address = Address::random();
    // fetch bytecode attributes from compiled jsons in tn-contracts repo
    let faucet_standard_json = fetch_file_content(
        "../../tn-contracts/out/StablecoinManager.sol/StablecoinManager.json".into(),
    );
    let faucet_contract: ContractStandardJson =
        serde_json::from_str(&faucet_standard_json).expect("json parsing failure");
    let faucet_bytecode =
        hex::decode(faucet_contract.deployed_bytecode.object).expect("invalid bytecode hexstring");
    let stablecoin_json =
        fetch_file_content("../../tn-contracts/out/Stablecoin.sol/Stablecoin.json".into());
    let stablecoin_contract: ContractStandardJson =
        serde_json::from_str(&stablecoin_json).expect("json parsing failure");
    let stablecoin_impl_bytecode = hex::decode(stablecoin_contract.deployed_bytecode.object)
        .expect("invalid bytecode hexstring");

    // extend genesis accounts to fund factory_address, etch bytecodes, construct proxy creation txs
    let mut tx_factory = TransactionFactory::new();
    let factory_address = tx_factory.address();
    let tmp_genesis = tmp_chain.genesis.clone().extend_accounts(
        vec![
            (factory_address, GenesisAccount::default().with_balance(U256::MAX)),
            (
                faucet_impl_address,
                GenesisAccount::default().with_code(Some(faucet_bytecode.clone().into())),
            ),
            (
                stablecoin_impl_address,
                GenesisAccount::default().with_code(Some(stablecoin_impl_bytecode.clone().into())),
            ),
        ]
        .into_iter(),
    );

    // ERC1967Proxy interface
    sol!(
        #[allow(clippy::too_many_arguments)]
        #[sol(rpc)]
        contract ERC1967Proxy {
            constructor(address implementation, bytes memory _data);
        }
    );

    // get data for faucet proxy deployment w/ initdata
    let faucet_init_selector = [22, 173, 166, 177];
    let deployed_token_bytes = vec![];
    let init_max_limit = U256::MAX;
    let init_min_limit = U256::from(1_000);
    let kms_faucets = vec![kms_address];
    let xyz_amount = U256::from(10).checked_pow(U256::from(6)).expect("1e6 doesn't overflow U256"); // 1 $XYZ
    let tel_amount =
        U256::from(10).checked_pow(U256::from(18)).expect("1e18 doesn't overflow U256"); // 1 $TEL

    // encode initialization struct (prevents stack too deep)
    let init_params = StablecoinManager::StablecoinManagerInitParams {
        admin_: factory_address,
        maintainer_: factory_address,
        tokens_: deployed_token_bytes,
        initMaxLimit: init_max_limit,
        initMinLimit: init_min_limit,
        authorizedFaucets_: kms_faucets,
        dripAmount_: xyz_amount,
        nativeDripAmount_: tel_amount,
    }
    .abi_encode();

    // construct create data for faucet proxy address
    let init_call = [&faucet_init_selector, &init_params[..]].concat();
    let constructor_params = (faucet_impl_address, init_call.clone()).abi_encode_params();
    let proxy_json =
        fetch_file_content("../../tn-contracts/out/ERC1967Proxy.sol/ERC1967Proxy.json".into());
    let proxy_contract: ContractStandardJson =
        serde_json::from_str(&proxy_json).expect("json parsing failure");
    let proxy_initcode =
        hex::decode(proxy_contract.bytecode.object).expect("invalid bytecode hexstring");
    let proxy_bytecode =
        hex::decode(proxy_contract.deployed_bytecode.object).expect("invalid bytecode hexstring");
    let faucet_create_data = [proxy_initcode.clone().as_slice(), &constructor_params[..]].concat();

    // construct `grantRole(faucet)` data
    let grant_role_selector = [47, 47, 241, 93];
    let grant_role_params = (
        B256::from_str("0xaecf5761d3ba769b4631978eb26cb84eae66bcaca9c3f0f4ecde3feb2f4cf144")?,
        kms_address,
    )
        .abi_encode_params();

    let grant_role_call = [&grant_role_selector, &grant_role_params[..]].concat().into();

    // construct create data for stablecoin proxy
    let stablecoin_init_selector = [22, 36, 246, 198];
    let stablecoin_init_params = ("name", "symbol", 6).abi_encode_params();
    let stablecoin_init_call = [&stablecoin_init_selector, &stablecoin_init_params[..]].concat();
    let stablecoin_constructor_params =
        (stablecoin_impl_address, stablecoin_init_call.clone()).abi_encode_params();
    let stablecoin_create_data =
        [proxy_initcode.as_slice(), &stablecoin_constructor_params[..]].concat();

    // faucet deployment will be `factory_address`'s first tx, stablecoin will be second tx
    let faucet_proxy_address = factory_address.create(0);
    let stablecoin_address = factory_address.create(1);

    // construct `updateXYZ()` data
    let updatexyz_selector = [233, 174, 163, 150];
    let updatexyz_params = (stablecoin_address, true, U256::MAX, U256::ZERO).abi_encode_params();
    let updatexyz_call = [&updatexyz_selector, &updatexyz_params[..]].concat().into();

    // construct `grantRole(minter_role)` data
    let minter_role_params = (
        B256::from_str("0x9f2df0fed2c77648de5860a4cc508cd0818c85b8b8a1ab4ceeef8d981c8956a6")?,
        faucet_proxy_address,
    )
        .abi_encode_params();
    let minter_role_call = [&grant_role_selector, &minter_role_params[..]].concat().into();

    // assemble eip1559 transactions using constructed datas
    let pre_genesis_chain: Arc<ChainSpec> = Arc::new(tmp_genesis.into());
    let gas_price = 100;
    let faucet_tx_raw = tx_factory.create_eip1559(
        pre_genesis_chain.clone(),
        None,
        gas_price,
        None,
        U256::ZERO,
        faucet_create_data.clone().into(),
    );

    let stablecoin_tx_raw = tx_factory.create_eip1559(
        pre_genesis_chain.clone(),
        None,
        gas_price,
        None,
        U256::ZERO,
        stablecoin_create_data.clone().into(),
    );

    let role_tx_raw = tx_factory.create_eip1559(
        pre_genesis_chain.clone(),
        None,
        gas_price,
        Some(faucet_proxy_address),
        U256::ZERO,
        grant_role_call,
    );

    let updatexyz_tx_raw = tx_factory.create_eip1559(
        pre_genesis_chain.clone(),
        None,
        gas_price,
        Some(faucet_proxy_address),
        U256::ZERO,
        updatexyz_call,
    );

    let minter_tx_raw = tx_factory.create_eip1559(
        pre_genesis_chain.clone(),
        None,
        gas_price,
        Some(stablecoin_address),
        U256::ZERO,
        minter_role_call,
    );

    let raw_txs =
        vec![faucet_tx_raw, stablecoin_tx_raw, role_tx_raw, updatexyz_tx_raw, minter_tx_raw];

    // fetch state to be set on the faucet proxy address
    let execution_outcome = get_contract_state_for_genesis(pre_genesis_chain, raw_txs).await?;
    let execution_bundle = execution_outcome.bundle;
    let execution_storage_faucet = &execution_bundle
        .state
        .get(&faucet_proxy_address)
        .expect("faucet address missing from bundle state")
        .storage;
    // fetch state to be set on the stablecoin address
    let execution_storage_stablecoin = &execution_bundle
        .state
        .get(&stablecoin_address)
        .expect("stablecoin address missing from bundle state")
        .storage;

    // real genesis: configure genesis accounts for proxy deployment & faucet_role
    let genesis_accounts = vec![
        (factory_address, GenesisAccount::default().with_balance(U256::MAX)),
        (kms_address, GenesisAccount::default().with_balance(U256::MAX)),
        (
            stablecoin_impl_address,
            GenesisAccount::default().with_code(Some(stablecoin_impl_bytecode.into())),
        ),
        (
            stablecoin_address,
            GenesisAccount::default().with_code(Some(proxy_bytecode.clone().into())).with_storage(
                Some(
                    execution_storage_stablecoin
                        .iter()
                        .map(|(k, v)| ((*k).into(), v.present_value.into()))
                        .collect(),
                ),
            ),
        ),
        (faucet_impl_address, GenesisAccount::default().with_code(Some(faucet_bytecode.into()))),
        // convert U256 HashMap to B256 for BTreeMap
        (
            faucet_proxy_address,
            GenesisAccount::default()
                .with_code(Some(proxy_bytecode.into()))
                .with_balance(U256::MAX)
                .with_storage(Some(
                    execution_storage_faucet
                        .iter()
                        .map(|(k, v)| ((*k).into(), v.present_value.into()))
                        .collect(),
                )),
        ),
    ];

    // start canonical adiri chain with fetched storage
    let real_genesis = adiri_genesis();
    let genesis = real_genesis.extend_accounts(genesis_accounts.into_iter());
    let chain: Arc<ChainSpec> = Arc::new(genesis.into());

    // task manager
    let manager = TaskManager::new(Handle::current());
    let task_executor = manager.executor();

    // create and launch validator nodes on local network,
    // use expected faucet contract address from `TransactionFactory::default` with nonce == 0
    spawn_local_testnet(&task_executor, chain.clone(), &faucet_proxy_address.to_string()).await?;

    info!(target: "faucet-test", "nodes started - sleeping for 10s...");

    tokio::time::sleep(Duration::from_secs(10)).await;

    let rpc_url = "http://127.0.0.1:8545".to_string();
    let client = HttpClientBuilder::default().build(&rpc_url)?;

    // assert deployer starting balance is properly seeded
    let tx_factory = TransactionFactory::new();
    let default_deployer_address = tx_factory.address();
    let deployer_balance: String =
        client.request("eth_getBalance", rpc_params!(default_deployer_address)).await?;
    debug!(target: "faucet-test", "Deployer starting balance: {deployer_balance:?}");
    assert_eq!(U256::from_str(&deployer_balance)?, U256::MAX);

    // note: response is different each time bc KMS
    //
    // assert starting balance is 0
    let mut random_tx_factory = TransactionFactory::new_random();
    let random_address = random_tx_factory.address();
    let starting_tel_balance: String =
        client.request("eth_getBalance", rpc_params!(random_address)).await?;
    debug!(target: "faucet-test", "starting balance: {starting_tel_balance:?}");
    assert_eq!(U256::from_str(&starting_tel_balance)?, U256::ZERO);

    let tel_tx_hash: String =
        client.request("faucet_transfer", rpc_params![random_address]).await?;
    info!(target: "faucet-test", ?tel_tx_hash, "valid faucet transfer tx hash");

    // more than enough time for the nodes to launch RPCs
    let duration = Duration::from_secs(30);

    // ensure account balance increased
    let expected_tel_balance = U256::from_str("0xde0b6b3a7640000")?; // 1*10^18 (1 TEL)
    let _ = timeout(
        duration,
        ensure_account_balance_infinite_loop(&client, random_address, expected_tel_balance),
    )
    .await?
    .expect("expected balance timeout");

    // duplicate request is err
    assert!(client
        .request::<String, _>("faucet_transfer", rpc_params![random_address])
        .await
        .is_err());

    // NOW:
    // submit another tx from the account that just got dripped
    // so the the worker's watch channel updates to a new block that doesn't have
    // the faucet's address in the state
    //
    // this creates scenario for faucet to rely on provider.latest() for accuracy
    let tx = random_tx_factory.create_eip1559(
        chain,
        None,
        1_000_000_000,
        Some(Address::random()),
        U256::from_str("0xaffffffffffffff").expect("U256 from str for tx factory"),
        Default::default(),
    );

    info!(target: "faucet-test", ?tx, "submitting new tx to clear worker's watch channel...");

    // submit tx through rpc
    let tx_bytes = tx.envelope_encoded();
    let tx_hash: String = client.request("eth_sendRawTransaction", rpc_params![tx_bytes]).await?;
    info!(target: "faucet-test", ?tx_hash, "tx submitted :D");

    // ensure account balance decreased
    let expected_balance = U256::from_str("0x2e0b6b3a761c1c9")?;
    let _ = timeout(
        duration,
        ensure_account_balance_infinite_loop(&client, random_address, expected_balance),
    )
    .await?
    .expect("expected balance timeout");

    // request another faucet drip for random address
    //
    // assert starting balance is 0
    info!(target: "faucet-test", ?expected_balance, "account balance decreased. requesting from faucet again...");
    let new_random_address = Address::random();
    let starting_balance: String =
        client.request("eth_getBalance", rpc_params!(new_random_address)).await?;
    assert_eq!(U256::from_str(&starting_balance)?, U256::ZERO);

    let tx_hash: String =
        client.request("faucet_transfer", rpc_params![new_random_address]).await?;
    info!(target: "faucet-test", ?tx_hash, "new random faucet request success. waiting for balance increase...");

    // ensure account balance increased
    //
    // account balance is only updates on final execution
    // finding the expected balance in time means the faucet successfully used the correct nonce
    let _ = timeout(
        duration,
        ensure_account_balance_infinite_loop(&client, new_random_address, expected_tel_balance),
    )
    .await?
    .expect("expected balance random account timeout");

    // duplicate request is err
    info!(target: "faucet-test", "account balance updated. submitting duplicate request and shutting down...");
    assert!(client
        .request::<String, _>("faucet_transfer", rpc_params![new_random_address])
        .await
        .is_err());

    // assert starting stablecoin balance is 0
    let signer = random_tx_factory.get_default_signer()?;
    let wallet = EthereumWallet::from(signer);
    let provider =
        ProviderBuilder::new().with_recommended_fillers().wallet(wallet).on_http(rpc_url.parse()?);
    let stablecoin_contract = Stablecoin::new(stablecoin_address, provider.clone());
    let starting_xyz_balance: U256 =
        U256::from(stablecoin_contract.balanceOf(new_random_address).call().await?._0);
    debug!(target: "faucet-test", "starting balance: {starting_xyz_balance:?}");
    assert_eq!(starting_xyz_balance, U256::ZERO);

    // drip XYZ to new_random_address
    let xyz_tx_hash: String = client
        .request("faucet_transfer", rpc_params![new_random_address, stablecoin_address])
        .await?;
    info!(target: "faucet-test", ?xyz_tx_hash, "valid faucet XYZ transfer tx hash");

    // ensure account balance increased
    let expected_xyz_balance = U256::from(1_000_000); // 1e6 (1 XYZ)

    let result = timeout(duration, async {
        loop {
            let actual_xyz_balance: U256 =
                stablecoin_contract.balanceOf(new_random_address).call().await?._0;
            debug!(target: "faucet-test", "actual balance: {:?}", actual_xyz_balance);

            if actual_xyz_balance == expected_xyz_balance {
                return Ok::<_, eyre::Report>(actual_xyz_balance);
            }

            tokio::time::sleep(Duration::from_secs(1)).await;
        }
    })
    .await;

    match result {
        Ok(Ok(balance)) => {
            info!(target: "faucet-test", "Balance check completed successfully: {}", balance);
        }
        Ok(Err(e)) => {
            panic!("Error while checking balance: {:?}", e);
        }
        Err(_) => {
            panic!("Balance check timed out");
        }
    }

    // duplicate XYZ request is err
    info!(target: "faucet-test", "account balance updated. submitting duplicate request and shutting down...");
    assert!(client
        .request::<String, _>(
            "faucet_transfer",
            rpc_params![new_random_address, stablecoin_address]
        )
        .await
        .is_err());

    // submit 100 txs
    let random_addresses: Vec<Address> = (0..50).map(|_| Address::random()).collect();
    let mut requests: FuturesUnordered<JoinHandle<String>> = random_addresses
        .clone()
        .into_iter()
        .map(|address| {
            tokio::spawn({
                let client = client.clone();
                async move {
                    client
                        .clone()
                        .request::<String, _>("faucet_transfer", rpc_params![address])
                        .await
                        .expect("request successful")
                }
            })
        })
        .collect();

    // let mut results = Vec::new();
    while let Some(res) = requests.next().await {
        // results.push(res?);
        assert!(res.is_ok());
    }

    // wait for all account balances to update
    let mut check_account_balances: FuturesUnordered<JoinHandle<()>> = random_addresses
        .into_iter()
        .map(|address| {
            tokio::spawn({
                let client = client.clone();
                async move {
                    // client
                    //     .clone()
                    //     .request::<String, _>("faucet_transfer", rpc_params![address])
                    //     .await
                    //     .expect("request successful")

                    // ensure account balance increased
                    //
                    // account balance is only updates on final execution
                    // finding the expected balance in time means the faucet successfully used the
                    // correct nonce
                    let _ = timeout(
                        duration,
                        ensure_account_balance_infinite_loop(
                            &client,
                            address,
                            expected_tel_balance,
                        ),
                    )
                    .await
                    .expect("inside check account balances for {address:?}")
                    .expect("expected balance random account timeout");
                }
            })
        })
        .collect();

    while let Some(res) = check_account_balances.next().await {
        // results.push(res?);
        assert!(res.is_ok());
    }

    Ok(())
}

/// Retrieve the public key from KMS.
///
/// This simulates what the startup script should do on deployed nodes:
/// - set an env variable to the PEM formatted key.
async fn set_google_kms_public_key_env_var() -> eyre::Result<()> {
    // Detect Google project ID using environment variables PROJECT_ID/GCP_PROJECT_ID
    // or GKE metadata server when the app runs inside GKE
    let google_project_id = GoogleEnvironment::detect_google_project_id().await
        .expect("No Google Project ID detected. Please specify it explicitly using env variable: PROJECT_ID");

    let kms_client: GoogleApi<KeyManagementServiceClient<GoogleAuthMiddleware>> =
        GoogleApi::from_function(
            KeyManagementServiceClient::new,
            "https://cloudkms.googleapis.com",
            None,
        )
        .await?;

    // retrieve api information from env
    let locations = std::env::var("KMS_KEY_LOCATIONS")
        .expect("KMS_KEY_LOCATIONS must be set in the environment");
    let key_rings =
        std::env::var("KMS_KEY_RINGS").expect("KMS_KEY_RINGS must be set in the environment");
    let crypto_keys =
        std::env::var("KMS_CRYPTO_KEYS").expect("KMS_CRYPTO_KEYS must be set in the environment");
    let crypto_key_versions = std::env::var("KMS_CRYPTO_KEY_VERSIONS")
        .expect("KMS_CRYPTO_KEY_VERSIONS must be set in the environment");

    // construct api endpoint for Google KMS requests
    let name = format!(
        "projects/{}/locations/{}/keyRings/{}/cryptoKeys/{}/cryptoKeyVersions/{}",
        google_project_id, locations, key_rings, crypto_keys, crypto_key_versions
    );

    // request KMS public key
    let kms_pubkey_response =
        kms_client.get().get_public_key(GetPublicKeyRequest { name: name.clone() }).await?;

    // convert pem pubkey format
    let kms_pem_pubkey = kms_pubkey_response.into_inner().pem;
    // store to env
    std::env::set_var("FAUCET_PUBLIC_KEY", kms_pem_pubkey);

    Ok(())
}

/// Use Google KMS credentials json to fetch public key, seed account at genesis, and set env vars
/// for faucet signature requests.
async fn prepare_google_kms_env() -> eyre::Result<(Arc<ChainSpec>, Address)> {
    // set application credentials for accessing Google KMS API
    std::env::set_var(
        "GOOGLE_APPLICATION_CREDENTIALS",
        "../../crates/execution/faucet/gcloud-credentials.json",
    );
    // set Project ID for google_sdk
    std::env::set_var("PROJECT_ID", "telcoin-network");
    // set env vars for faucet cli
    std::env::set_var("KMS_KEY_LOCATIONS", "global");
    std::env::set_var("KMS_KEY_RINGS", "tests");
    std::env::set_var("KMS_CRYPTO_KEYS", "key-for-unit-tests");
    std::env::set_var("KMS_CRYPTO_KEY_VERSIONS", "1");

    // fetch kms address from google and set env
    set_google_kms_public_key_env_var().await?;
    let kms_pem_pubkey = std::env::var("FAUCET_PUBLIC_KEY")?;
    // k256 public key to convert from pem
    let pubkey_from_pem = PubKey::from_public_key_pem(&kms_pem_pubkey)?;
    // secp256k1 public key from uncompressed k256 variation
    let public_key = PublicKey::from_slice(pubkey_from_pem.to_encoded_point(false).as_bytes())?;
    // calculate address from uncompressed public key
    let kms_address = public_key_to_address(public_key);

    // create genesis and fund relevant accounts
    let genesis = adiri_genesis();
    let faucet_account = vec![(kms_address, GenesisAccount::default().with_balance(U256::MAX))];
    let default_deployer_address = TransactionFactory::default().address();
    let default_deployer_account =
        vec![(default_deployer_address, GenesisAccount::default().with_balance(U256::MAX))];

    let accounts_to_fund = faucet_account.into_iter().chain(default_deployer_account.into_iter());
    let genesis = genesis.extend_accounts(accounts_to_fund);

    Ok((Arc::new(genesis.into()), kms_address))
<<<<<<< HEAD
}

/// Create validator info, genesis ceremony, and spawn node command with faucet active.
async fn spawn_local_testnet(
    task_executor: &TaskExecutor,
    chain: Arc<ChainSpec>,
    contract_address: &str,
) -> eyre::Result<Vec<JoinHandle<()>>> {
    // create temp path for test
    let temp_path = tempfile::TempDir::new().expect("tempdir is okay").into_path();

    let validators = ["validator-1", "validator-2", "validator-3", "validator-4"];

    // create shared genesis dir
    let shared_genesis_dir = temp_path.join("shared-genesis");
    let copy_path = shared_genesis_dir.join("genesis/validators");
    std::fs::create_dir_all(&copy_path)?;

    // create validator info and copy to shared genesis dir
    for v in validators.into_iter() {
        let dir = temp_path.join(v);
        let datadir = dir.to_str().expect("validator temp dir");
        // init genesis ceremony to create committee / worker_cache files
        create_validator_info(datadir, "0").await?;

        // copy to shared genesis dir
        let copy = dir.join("genesis/validators");
        for config in std::fs::read_dir(copy)? {
            let entry = config?;
            std::fs::copy(entry.path(), copy_path.join(entry.file_name()))?;
        }
    }

    // create committee from shared genesis dir
    let create_committee_command = CommandParser::<GenesisArgs>::parse_from([
        "tn",
        "create-committee",
        "--datadir",
        shared_genesis_dir.to_str().expect("shared genesis dir"),
    ]);
    create_committee_command.args.execute().await?;

    let mut node_handles = Vec::with_capacity(validators.len());
    for v in validators.into_iter() {
        let dir = temp_path.join(v);
        let datadir = dir.to_str().expect("validator temp dir");

        // copy genesis files back to validator dirs
        std::fs::copy(
            shared_genesis_dir.join("genesis/committee.yaml"),
            dir.join("genesis/committee.yaml"),
        )?;
        std::fs::copy(
            shared_genesis_dir.join("genesis/worker_cache.yaml"),
            dir.join("genesis/worker_cache.yaml"),
        )?;

        let instance = v.chars().last().expect("validator instance").to_string();

        let mut command = NodeCommand::<FaucetArgs>::parse_from([
            "tn",
            "--dev",
            "--datadir",
            datadir,
            //
            // TODO: debug max-block doesn't work
            //
            // "--debug.max-block",
            // "5",
            // "--debug.terminate",
            "--chain",
            "adiri",
            "--instance",
            &instance,
            "--google-kms",
            "--contract-address",
            contract_address,
        ]);

        let cli_ctx = CliContext { task_executor: task_executor.clone() };

        // update genesis with seeded accounts
        command.chain = chain.clone();

        // collect join handles
        node_handles.push(task_executor.spawn_critical(
            v,
            Box::pin(async move {
                let err = command
                    .execute(
                        cli_ctx,
                        false, // don't overwrite chain with the default
                        |mut builder, faucet_args, tn_datadir| async move {
                            builder.opt_faucet_args = Some(faucet_args);
                            let evm_config = EthEvmConfig::default();
                            let executor = EthExecutorProvider::new(
                                std::sync::Arc::clone(&builder.node_config.chain),
                                evm_config,
                            );
                            launch_node(builder, executor, evm_config, tn_datadir).await
                        },
                    )
                    .await;
                error!("{:?}", err);
            }),
        ));
    }

    Ok(node_handles)
}

/// RPC request to continually check until an account balance is above 0.
///
/// Warning: this should only be called with a timeout - could result in infinite loop otherwise.
async fn ensure_account_balance_infinite_loop(
    client: &HttpClient,
    address: Address,
    expected_bal: U256,
) -> eyre::Result<U256> {
    while let Ok(bal) = client.request::<String, _>("eth_getBalance", rpc_params!(address)).await {
        debug!(target: "faucet-test", "{address} bal: {bal:?}");
        let balance = U256::from_str(&bal)?;

        // return Ok if expected bal
        if balance == expected_bal {
            return Ok(balance);
        }

        tokio::time::sleep(Duration::from_secs(1)).await;
    }

    Ok(U256::ZERO)
}

/// Test utility to get desired state changes from a temporary genesis for a subsequent one.
async fn get_contract_state_for_genesis(
    chain: Arc<ChainSpec>,
    raw_txs_to_execute: Vec<TransactionSigned>,
) -> eyre::Result<ExecutionOutcome> {
    // create execution components
    let manager = TaskManager::current();
    let executor = manager.executor();
    let execution_node = default_test_execution_node(Some(chain.clone()), None, executor)?;
    let provider = execution_node.get_provider().await;
    let block_executor = execution_node.get_block_executor().await;

    // execute batch
    let batch = WorkerBlock::new_for_test(raw_txs_to_execute, SealedHeader::default());
    let parent = chain.sealed_genesis_header();
    let execution_outcome =
        execution_outcome_for_tests(&batch, &parent, &provider, &block_executor);

    Ok(execution_outcome)
=======
>>>>>>> 036c7e91
}<|MERGE_RESOLUTION|>--- conflicted
+++ resolved
@@ -633,160 +633,4 @@
     let genesis = genesis.extend_accounts(accounts_to_fund);
 
     Ok((Arc::new(genesis.into()), kms_address))
-<<<<<<< HEAD
-}
-
-/// Create validator info, genesis ceremony, and spawn node command with faucet active.
-async fn spawn_local_testnet(
-    task_executor: &TaskExecutor,
-    chain: Arc<ChainSpec>,
-    contract_address: &str,
-) -> eyre::Result<Vec<JoinHandle<()>>> {
-    // create temp path for test
-    let temp_path = tempfile::TempDir::new().expect("tempdir is okay").into_path();
-
-    let validators = ["validator-1", "validator-2", "validator-3", "validator-4"];
-
-    // create shared genesis dir
-    let shared_genesis_dir = temp_path.join("shared-genesis");
-    let copy_path = shared_genesis_dir.join("genesis/validators");
-    std::fs::create_dir_all(&copy_path)?;
-
-    // create validator info and copy to shared genesis dir
-    for v in validators.into_iter() {
-        let dir = temp_path.join(v);
-        let datadir = dir.to_str().expect("validator temp dir");
-        // init genesis ceremony to create committee / worker_cache files
-        create_validator_info(datadir, "0").await?;
-
-        // copy to shared genesis dir
-        let copy = dir.join("genesis/validators");
-        for config in std::fs::read_dir(copy)? {
-            let entry = config?;
-            std::fs::copy(entry.path(), copy_path.join(entry.file_name()))?;
-        }
-    }
-
-    // create committee from shared genesis dir
-    let create_committee_command = CommandParser::<GenesisArgs>::parse_from([
-        "tn",
-        "create-committee",
-        "--datadir",
-        shared_genesis_dir.to_str().expect("shared genesis dir"),
-    ]);
-    create_committee_command.args.execute().await?;
-
-    let mut node_handles = Vec::with_capacity(validators.len());
-    for v in validators.into_iter() {
-        let dir = temp_path.join(v);
-        let datadir = dir.to_str().expect("validator temp dir");
-
-        // copy genesis files back to validator dirs
-        std::fs::copy(
-            shared_genesis_dir.join("genesis/committee.yaml"),
-            dir.join("genesis/committee.yaml"),
-        )?;
-        std::fs::copy(
-            shared_genesis_dir.join("genesis/worker_cache.yaml"),
-            dir.join("genesis/worker_cache.yaml"),
-        )?;
-
-        let instance = v.chars().last().expect("validator instance").to_string();
-
-        let mut command = NodeCommand::<FaucetArgs>::parse_from([
-            "tn",
-            "--dev",
-            "--datadir",
-            datadir,
-            //
-            // TODO: debug max-block doesn't work
-            //
-            // "--debug.max-block",
-            // "5",
-            // "--debug.terminate",
-            "--chain",
-            "adiri",
-            "--instance",
-            &instance,
-            "--google-kms",
-            "--contract-address",
-            contract_address,
-        ]);
-
-        let cli_ctx = CliContext { task_executor: task_executor.clone() };
-
-        // update genesis with seeded accounts
-        command.chain = chain.clone();
-
-        // collect join handles
-        node_handles.push(task_executor.spawn_critical(
-            v,
-            Box::pin(async move {
-                let err = command
-                    .execute(
-                        cli_ctx,
-                        false, // don't overwrite chain with the default
-                        |mut builder, faucet_args, tn_datadir| async move {
-                            builder.opt_faucet_args = Some(faucet_args);
-                            let evm_config = EthEvmConfig::default();
-                            let executor = EthExecutorProvider::new(
-                                std::sync::Arc::clone(&builder.node_config.chain),
-                                evm_config,
-                            );
-                            launch_node(builder, executor, evm_config, tn_datadir).await
-                        },
-                    )
-                    .await;
-                error!("{:?}", err);
-            }),
-        ));
-    }
-
-    Ok(node_handles)
-}
-
-/// RPC request to continually check until an account balance is above 0.
-///
-/// Warning: this should only be called with a timeout - could result in infinite loop otherwise.
-async fn ensure_account_balance_infinite_loop(
-    client: &HttpClient,
-    address: Address,
-    expected_bal: U256,
-) -> eyre::Result<U256> {
-    while let Ok(bal) = client.request::<String, _>("eth_getBalance", rpc_params!(address)).await {
-        debug!(target: "faucet-test", "{address} bal: {bal:?}");
-        let balance = U256::from_str(&bal)?;
-
-        // return Ok if expected bal
-        if balance == expected_bal {
-            return Ok(balance);
-        }
-
-        tokio::time::sleep(Duration::from_secs(1)).await;
-    }
-
-    Ok(U256::ZERO)
-}
-
-/// Test utility to get desired state changes from a temporary genesis for a subsequent one.
-async fn get_contract_state_for_genesis(
-    chain: Arc<ChainSpec>,
-    raw_txs_to_execute: Vec<TransactionSigned>,
-) -> eyre::Result<ExecutionOutcome> {
-    // create execution components
-    let manager = TaskManager::current();
-    let executor = manager.executor();
-    let execution_node = default_test_execution_node(Some(chain.clone()), None, executor)?;
-    let provider = execution_node.get_provider().await;
-    let block_executor = execution_node.get_block_executor().await;
-
-    // execute batch
-    let batch = WorkerBlock::new_for_test(raw_txs_to_execute, SealedHeader::default());
-    let parent = chain.sealed_genesis_header();
-    let execution_outcome =
-        execution_outcome_for_tests(&batch, &parent, &provider, &block_executor);
-
-    Ok(execution_outcome)
-=======
->>>>>>> 036c7e91
 }