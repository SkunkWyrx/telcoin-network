//! The block builder maintains the transaction pool and builds the next block.
//!
//! The block builder listens for canonical state changes from the engine and updates the
//! transaction pool. These updates move transactions to the correct sub-pools. Only transactions in
//! the pending pool are considered for the next block.
//!
//! Upon successfully building the next block, the block builder forwards to the worker's block
//! provider. The worker's block provider reliably broadcasts the block and tries to reach quorum
//! within a time limit. If quorum fails, the block builder receives the error and does not mine the
//! transactions. If quorum is reached, the transactions are mined and removed from the pending
//! pool. When this task removes transactions from the pending pool, it uses the current canonical
//! tip and basefee calculated for the round. Only the engine's canonical updates affect the pool's
//! tracked `tip`, basefee, and blob fees sorting transactions into sub-pools.

#![doc(
    html_logo_url = "https://www.telco.in/logos/TEL.svg",
    html_favicon_url = "https://www.telco.in/logos/TEL.svg",
    issue_tracker_base_url = "https://github.com/telcoin-association/telcoin-network/issues/"
)]
#![warn(missing_debug_implementations, missing_docs, unreachable_pub, rustdoc::all)]
#![deny(unused_must_use, rust_2018_idioms)]
#![cfg_attr(docsrs, feature(doc_cfg, doc_auto_cfg))]

pub use block::{build_worker_block, BlockBuilderOutput};
use error::{BlockBuilderError, BlockBuilderResult};
use futures_util::{FutureExt, StreamExt};
use reth_execution_types::ChangedAccount;
use reth_primitives::{constants::MIN_PROTOCOL_BASE_FEE, Address, TxHash};
use reth_provider::{CanonStateNotification, CanonStateNotificationStream, Chain};
use reth_transaction_pool::{CanonicalStateUpdate, TransactionPool, TransactionPoolExt};
use std::{
    future::Future,
    pin::Pin,
    sync::Arc,
    task::{Context, Poll},
    time::Duration,
};
use tn_types::{
    error::BlockSealError, LastCanonicalUpdate, PendingBlockConfig, WorkerBlockBuilderArgs,
    WorkerBlockSender,
};
use tokio::{sync::oneshot, time::Interval};
use tracing::{debug, error, trace, warn};

mod block;
mod error;
#[cfg(feature = "test-utils")]
pub mod test_utils;

/// Type alias for the blocking task that locks the tx pool and builds the next worker block.
type BuildResult = oneshot::Receiver<BlockBuilderResult<Vec<TxHash>>>;

/// The type that builds blocks for workers to propose.
///
/// This is a future that:
/// - listens for canonical state changes and updates the tx pool
/// - polls the transaction pool for pending transactions
///     - tries to build the next worker block when there transactions are available
/// -
#[derive(Debug)]
pub struct BlockBuilder<BT, Pool> {
    /// Single active future that executes consensus output on a blocking thread and then returns
    /// the result through a oneshot channel.
    pending_task: Option<BuildResult>,
    /// The type used to query both the database and the blockchain tree.
    ///
    /// TODO: leaving this for now to prevent generics refactor
    _blockchain: BT,
    /// The transaction pool with pending transactions.
    pool: Pool,
    /// Canonical state changes from the engine.
    ///
    /// Notifications are sent on this stream after each round of consensus
    /// is executed. These updates are used to apply changes to the transaction pool.
    canonical_state_stream: CanonStateNotificationStream,
    /// Type to track the last canonical state update.
    ///
    /// The worker applies updates to the pool when it mines new transactions, but
    /// the canonical tip and basefee only change through engine updates. This type
    /// allows the worker to apply mined transactions updates without affecting the
    /// tip or basefee between rounds of consensus.
    ///
    /// This is a solution until TN has it's own transaction pool implementation.
    latest_canon_state: LastCanonicalUpdate,
    /// The sending side to the worker's batch maker.
    ///
    /// Sending the new block through this channel triggers a broadcast to all peers.
    ///
    /// The worker's block maker sends an ack once the block has been stored in db
    /// which guarantees the worker will attempt to broadcast the new block until
    /// quorum is reached.
    to_worker: WorkerBlockSender,
    /// The address for worker block's beneficiary.
    address: Address,
    /// Maximum amount of time to wait before querying block builds.
    ///
    /// This interval wakes the task periodically to check on the progress of the latest built
    /// block and the pending transaction pool.
    max_delay_interval: Interval,
    /// The maximum amount of gas for a worker block.
    ///
    /// NOTE: transactions are not executed at this stage, so the worker measures the amount of gas
    /// specified by a transaction's gas limit.
    gas_limit: u64,
    /// The maximum size of collected transactions, measured in bytes.
    max_size: usize,
}

impl<BT, Pool> BlockBuilder<BT, Pool>
where
    Pool: TransactionPoolExt + 'static,
{
    /// Create a new instance of [Self].
    #[allow(clippy::too_many_arguments)]
    pub fn new(
        _blockchain: BT,
        pool: Pool,
        canonical_state_stream: CanonStateNotificationStream,
        latest_canon_state: LastCanonicalUpdate,
        to_worker: WorkerBlockSender,
        address: Address,
        max_delay: Duration,
        gas_limit: u64,
        max_size: usize,
    ) -> Self {
        let max_delay_interval = tokio::time::interval(max_delay);
        Self {
            pending_task: None,
            _blockchain,
            pool,
            canonical_state_stream,
            latest_canon_state,
            to_worker,
            address,
            max_delay_interval,
            gas_limit,
            max_size,
        }
    }

    /// This method is called when a canonical state update is received.
    ///
    /// Trigger the maintenance task to update pool before building the next block.
    fn process_canon_state_update(&mut self, update: Arc<Chain>) {
        trace!(target: "worker::block-builder", ?update, "canon state update from engine");

        // update pool based with canonical tip update
        let (blocks, state) = update.inner();
        let tip = blocks.tip();

        // collect all accounts that changed in last round of consensus
        let changed_accounts: Vec<ChangedAccount> = state
            .accounts_iter()
            .filter_map(|(addr, acc)| acc.map(|acc| (addr, acc)))
            .map(|(address, acc)| ChangedAccount {
                address,
                nonce: acc.nonce,
                balance: acc.balance,
            })
            .collect();

        debug!(target: "block-builder", ?changed_accounts);

        // collect tx hashes to remove any transactions from this pool that were mined
        let mined_transactions: Vec<TxHash> = blocks.transaction_hashes().collect();

        debug!(target: "block-builder", ?mined_transactions);

        // TODO: calculate the next basefee HERE for the entire round
        //
        // for now, always use lowest base fee possible
        let pending_block_base_fee = MIN_PROTOCOL_BASE_FEE;

        // Canonical update
        let update = CanonicalStateUpdate {
            new_tip: &tip.block,          // finalized block
            pending_block_base_fee,       // current base fee for worker (network-wide)
            pending_block_blob_fee: None, // current blob fee for worker (network-wide)
            changed_accounts,             // entire round of consensus
            mined_transactions,           // entire round of consensus
        };

        // track latest update to apply worker blocks
        let latest = LastCanonicalUpdate {
            tip: tip.block.clone(),
            pending_block_base_fee,
            pending_block_blob_fee: None,
        };

        debug!(target: "block-builder", ?update, ?latest, "applying update to txpool");

        // track canon update so worker updates don't overwrite the tip or base fees
        self.latest_canon_state = latest;

        // sync fn so self will block until all pool updates are complete
        self.pool.on_canonical_state_change(update);
    }

    /// Spawns a task to build the worker block and proposer to peers.
    ///
    /// This approach allows the block builder to yield back to the runtime while mining blocks.
    ///
    /// The task performs the following actions:
    /// - create a block
    /// - send the block to worker's block proposer
    /// - wait for ack that quorum was reached
    /// - convert result to fatal/non-fatal
    /// - return result
    ///
    /// Workers only propose one block at a time.
    fn spawn_execution_task(&self) -> BuildResult {
        let pool = self.pool.clone();
        let to_worker = self.to_worker.clone();

        // configure params for next block to build
        let config = PendingBlockConfig::new(
            self.address,
            self.latest_canon_state.clone(),
            self.gas_limit, // in wei
            self.max_size,  // in bytes
        );
        let build_args = WorkerBlockBuilderArgs::new(pool.clone(), config);
        let (result, done) = oneshot::channel();

        // spawn block building task and forward to worker
        tokio::spawn(async move {
            // arc dashmap/hashset rwlock for txhashes for this worker by round
            // canon updates clear set
            // successful proposals add mined txs to set

            // ack once worker reaches quorum
            let (ack, rx) = oneshot::channel();

            // this is safe to call without a semaphore bc it's held as a single `Option`
            let BlockBuilderOutput { worker_block, mined_transactions } =
                build_worker_block(build_args);

            // forward to worker and wait for ack that quorum was reached
            if let Err(e) = to_worker.send((worker_block, ack)).await {
                error!(target: "worker::block_builder", ?e, "failed to send next block to worker");
                // try to return error if worker channel closed
                let _ = result.send(Err(e.into()));
                return;
            }

            // wait for worker to ack quorum reached then update pool with mined transactions
            match rx.await {
                Ok(res) => {
                    match res {
                        Ok(_) => {
                            debug!(target: "block-builder", ?res, "received ack");
                            // signal to Self that this task is complete
                            if let Err(e) = result.send(Ok(mined_transactions)) {
                                error!(target: "worker::block_builder", ?e, "failed to send block builder result to block builder task");
                            }
                        }
                        Err(error) => {
                            error!(target: "worker::block_builder", ?error, "error while sealing block");
                            let converted = match error {
                                BlockSealError::FatalDBFailure => {
                                    // fatal - return error
                                    Err(BlockBuilderError::FatalDBFailure)
                                }
                                BlockSealError::QuorumRejected
                                | BlockSealError::AntiQuorum
                                | BlockSealError::Timeout
                                | BlockSealError::FailedQuorum => {
                                    // potentially non-fatal error
                                    //
                                    // return empty vec to indicate no transactions mined
                                    // NOTE: this will apply no changes to transaction pool
                                    Ok(vec![])
                                }
                            };

                            if let Err(e) = result.send(converted) {
                                error!(target: "worker::block_builder", ?e, "failed to send block builder result to block builder task");
                            }
                        }
                    }
                }
                Err(e) => {
                    error!(target: "worker::block_builder", ?e, "quorum waiter failed ack failed");
                    if let Err(e) = result.send(Err(e.into())) {
                        error!(target: "worker::block_builder", ?e, "failed to send block builder result to block builder task");
                    }
                }
            }
        });

        // return oneshot channel for receiving completion status
        done
    }
}

/// The [BlockBuilder] is a future that loops through the following:
/// - check/apply canonical state changes that affect the next build
/// - poll any pending block building tasks
/// - otherwise, build next block if pending transactions are available
///
/// If a task completes, the loop continues to poll for any new output from consensus then begins
/// executing the next task.
///
/// If the broadcast stream is closed, the engine will attempt to execute all remaining tasks and
/// any output that is queued.
impl<BT, Pool> Future for BlockBuilder<BT, Pool>
where
    BT: Unpin,
    Pool: TransactionPool + TransactionPoolExt + Unpin + 'static,
{
    type Output = BlockBuilderResult<()>;

    fn poll(self: Pin<&mut Self>, cx: &mut Context<'_>) -> Poll<Self::Output> {
        let this = self.get_mut();

        // loop when a successful block is built
        loop {
            // check for canon updates before mining the transaction pool
            //
            // this is critical to ensure worker's block is building off canonical tip
            // block until canon updates are applied
            while let Poll::Ready(Some(canon_update)) =
                this.canonical_state_stream.poll_next_unpin(cx)
            {
                debug!(target: "block-builder", ?canon_update, "received canonical update");
                // poll canon updates stream and update pool `.on_canon_update`
                //
                // maintenance task will handle worker's pending block update
                match canon_update {
                    CanonStateNotification::Commit { new } => {
                        this.process_canon_state_update(new);
                    }
                    _ => unreachable!("TN reorgs are impossible"),
                }
            }

            // only propose one block at a time
            if this.pending_task.is_none() {
                // TODO: is there a more efficient approach? only need pending pool stats
                // create upstream PR for reth?
                //
                // check for pending transactions
                //
                // considered using: pool.pool_size().pending
                // but that calculates size for all sub-pools
                if this.pool.pending_transactions().is_empty() {
                    // reset interval to wake up after some time
                    //
                    // only need to reset here if there is no pending block being built
                    this.max_delay_interval.reset();

                    // tick interval to ensure it advances
                    let _ = this.max_delay_interval.poll_tick(cx);

                    // nothing pending
                    break;
                }

                // start building the next block
                this.pending_task = Some(this.spawn_execution_task());

                // don't break so pending_task receiver gets polled
            }

            // poll receiver that returns mined transactions once the worker block reaches quorum
            if let Some(mut receiver) = this.pending_task.take() {
                // poll here so waker is notified when ack received
                match receiver.poll_unpin(cx) {
                    Poll::Ready(res) => {
                        debug!(target: "block-builder", ?res, "pending task complete");
                        // TODO: update tree's pending block?

                        // ensure no fatal errors
                        let mined_transactions = res??;

                        // NOTE: empty vec returned for non-fatal error during block proposal
                        if mined_transactions.is_empty() {
                            // return pending and wait for canonical update to wake up again
                            break;
                        }

                        // use latest values so only mined transactions are updated
                        let new_tip = &this.latest_canon_state.tip;
                        let pending_block_base_fee = this.latest_canon_state.pending_block_base_fee;
                        let pending_block_blob_fee = this.latest_canon_state.pending_block_blob_fee;

                        // create canonical state update
                        let update = CanonicalStateUpdate {
                            new_tip,
                            pending_block_base_fee,
                            pending_block_blob_fee,
                            changed_accounts: vec![], // only updated by engine updates
                            mined_transactions,
                        };

                        debug!(target: "block-builder", ?update, "applying block builder's update");

                        // TODO: should this be a spawned blocking task?
                        //
                        // update pool to remove mined transactions
                        this.pool.on_canonical_state_change(update);

                        // loop again to check for any other pending transactions
                        // and possibly start building the next block
                        //
                        // NOTE: continuing here is important.
                        // To prevent the following scenario, do not wait for task's waker:
                        // - there were more transactions in the pool than could fit in the first
                        //   block
                        // - pending transaction notifications already drained
                        // - have to wait for engine's next canonical update to wake up
                        continue;
                    }

                    Poll::Pending => {
                        this.pending_task = Some(receiver);

                        // break loop and return Poll::Pending
                        break;
                    }
                }
            }
        }

        // all output executed, yield back to runtime
        Poll::Pending
    }
}

#[cfg(test)]
mod tests {
    use super::*;
    use assert_matches::assert_matches;
    use narwhal_network::client::NetworkClient;
    use narwhal_test_utils::{adiri_genesis_seeded, get_gas_price, TransactionFactory};
    use narwhal_typed_store::{open_db, tables::WorkerBlocks, traits::Database};
    use narwhal_worker::{
        metrics::WorkerMetrics,
        quorum_waiter::{QuorumWaiterError, QuorumWaiterTrait},
        BlockProvider,
    };
    use reth::tasks::TaskManager;
    use reth_blockchain_tree::{
        noop::NoopBlockchainTree, BlockchainTree, BlockchainTreeConfig, ShareableBlockchainTree,
        TreeExternals,
    };
    use reth_chainspec::ChainSpec;
    use reth_db::{
        test_utils::{create_test_rw_db, tempdir_path, TempDatabase},
        DatabaseEnv,
    };
    use reth_db_common::init::init_genesis;
    use reth_node_ethereum::{EthEvmConfig, EthExecutorProvider};
    use reth_primitives::{
        alloy_primitives::U160, BlockBody, Bytes, GenesisAccount, SealedBlock, U256,
    };
    use reth_provider::{
        providers::{BlockchainProvider, StaticFileProvider},
        CanonStateSubscriptions as _, ProviderFactory,
    };
    use reth_prune::PruneModes;
    use reth_transaction_pool::{
        blobstore::InMemoryBlobStore, CoinbaseTipOrdering, EthPooledTransaction,
        EthTransactionValidator, Pool, PoolConfig, TransactionValidationTaskExecutor,
    };
    use std::{str::FromStr, time::Duration};
    use tempfile::TempDir;
    use tn_engine::execute_consensus_output;
    use tn_types::{
        adiri_genesis, AutoSealConsensus, BuildArguments, CommittedSubDag, Consensus,
        ConsensusOutput, WorkerBlock,
    };
    use tokio::time::timeout;

    #[derive(Clone, Debug)]
    struct TestMakeBlockQuorumWaiter();
    impl QuorumWaiterTrait for TestMakeBlockQuorumWaiter {
        fn verify_block(
            &self,
            _block: WorkerBlock,
            _timeout: Duration,
        ) -> tokio::task::JoinHandle<Result<(), QuorumWaiterError>> {
            tokio::spawn(async move { Ok(()) })
        }
    }

    #[tokio::test]
    async fn test_make_block_no_ack_txs_in_pool_still() {
        // reth_tracing::init_test_tracing();
        let genesis = adiri_genesis();
        let mut tx_factory = TransactionFactory::new();
        let factory_address = tx_factory.address();

        // fund factory with 99mil TEL
        let account = vec![(
            factory_address,
            GenesisAccount::default().with_balance(
                U256::from_str("0x51E410C0F93FE543000000").expect("account balance is parsed"),
            ),
        )];

        let genesis = genesis.extend_accounts(account);
        let head_timestamp = genesis.timestamp;
        let chain: Arc<ChainSpec> = Arc::new(genesis.into());

        // init genesis
        let db = create_test_rw_db();
        // provider
        let provider_factory = ProviderFactory::new(
            Arc::clone(&db),
            Arc::clone(&chain),
            StaticFileProvider::read_write(tempdir_path())
                .expect("static file provider read write created with tempdir path"),
        );
        let _genesis_hash = init_genesis(provider_factory.clone()).expect("init genesis");

        let blockchain_db =
            BlockchainProvider::new(provider_factory, Arc::new(NoopBlockchainTree::default()))
                .expect("test blockchain provider");

        // task manger
        let manager = TaskManager::current();
        let executor = manager.executor();

        // txpool
        let blob_store = InMemoryBlobStore::default();
        let validator = TransactionValidationTaskExecutor::eth_builder(Arc::clone(&chain))
            .with_head_timestamp(head_timestamp)
            .with_additional_tasks(1)
            .build_with_tasks(blockchain_db.clone(), executor, blob_store.clone());

        let txpool =
            reth_transaction_pool::Pool::eth_pool(validator, blob_store, PoolConfig::default());
        let address = Address::from(U160::from(33));
        let client = NetworkClient::new_with_empty_id();
        let temp_dir = TempDir::new().unwrap();
        let store = open_db(temp_dir.path());
        let qw = TestMakeBlockQuorumWaiter();
        let node_metrics = WorkerMetrics::default();
        let timeout = Duration::from_secs(5);
        let block_provider =
            BlockProvider::new(0, qw, Arc::new(node_metrics), client, store.clone(), timeout);

        let tx_pool_latest = txpool.block_info();
        let tip = SealedBlock::new(chain.sealed_genesis_header(), BlockBody::default());

        let latest_canon_state = LastCanonicalUpdate {
            tip, // genesis
            pending_block_base_fee: tx_pool_latest.pending_basefee,
            pending_block_blob_fee: tx_pool_latest.pending_blob_fee,
        };

        // build execution block proposer
        let block_builder = BlockBuilder::new(
            blockchain_db.clone(),
            txpool.clone(),
            blockchain_db.canonical_state_stream(),
            latest_canon_state,
            block_provider.blocks_rx(),
            address,
            Duration::from_secs(1),
            30_000_000, // 30mil gas limit
            1_000_000,  // 1MB size
        );

        let gas_price = get_gas_price(&blockchain_db);
        let value = U256::from(10).checked_pow(U256::from(18)).expect("1e18 doesn't overflow U256");

        // create 3 transactions
        let transaction1 = tx_factory.create_eip1559(
            chain.clone(),
            gas_price,
            None,
            Some(Address::ZERO),
            value, // 1 TEL
            Bytes::new(),
        );

        let transaction2 = tx_factory.create_eip1559(
            chain.clone(),
            gas_price,
            None,
            Some(Address::ZERO),
            value, // 1 TEL
            Bytes::new(),
        );

        let transaction3 = tx_factory.create_eip1559(
            chain.clone(),
            gas_price,
            None,
            Some(Address::ZERO),
            value, // 1 TEL
            Bytes::new(),
        );

        let added_result = tx_factory.submit_tx_to_pool(transaction1.clone(), txpool.clone()).await;
        assert_matches!(added_result, hash if hash == transaction1.hash());

        let added_result = tx_factory.submit_tx_to_pool(transaction2.clone(), txpool.clone()).await;
        assert_matches!(added_result, hash if hash == transaction2.hash());

        let added_result = tx_factory.submit_tx_to_pool(transaction3.clone(), txpool.clone()).await;
        assert_matches!(added_result, hash if hash == transaction3.hash());

        // txpool size
        let pending_pool_len = txpool.pool_size().pending;
        assert_eq!(pending_pool_len, 3);

        // spawn block_builder once worker is ready
        let _block_builder = tokio::spawn(Box::pin(block_builder));

        // wait for new block
        let mut new_block = None;
        for _ in 0..5 {
            let _ = tokio::time::sleep(Duration::from_secs(1)).await;
            // Ensure the block is stored
            if let Some((_, wb)) = store.iter::<WorkerBlocks>().next() {
                new_block = Some(wb);
                break;
            }
        }
        let new_block = new_block.unwrap();

        // number of transactions in the block
        let block_txs = new_block.transactions();

        // check max tx for task matches num of transactions in block
        let num_block_txs = block_txs.len();
        assert_eq!(3, num_block_txs);

        // ensure decoded block transaction is transaction1
        let block_tx = block_txs.first().cloned().expect("one tx in block");
        assert_eq!(block_tx, transaction1);

        // yield to try and give pool a chance to update
        tokio::task::yield_now().await;

        // transactions should be in pool still since ack wasn't received
        // IT test ensures these transactions are cleared
        let pending_pool_len = txpool.pool_size().pending;
        assert_eq!(pending_pool_len, 3);
    }

    /// Convenience struct for creating test assets.
    struct TestTools {
        /// Factory for creating and signing valid transactions.
        tx_factory: TransactionFactory,
        /// Last canonical update - expected to be genesis in these tests.
        last_canonical_update: LastCanonicalUpdate,
        /// Execution components:
        /// - BlockchainProvider (db)
        /// - TransactionPool
        /// - ChainSpec
        /// - TaskManager (so executor tasks don't drop)
        execution_components: TestExecutionComponents,
    }

    type TestPool = Pool<
        TransactionValidationTaskExecutor<
            EthTransactionValidator<
                BlockchainProvider<Arc<TempDatabase<DatabaseEnv>>>,
                EthPooledTransaction,
            >,
        >,
        CoinbaseTipOrdering<EthPooledTransaction>,
        InMemoryBlobStore,
    >;

    /// Convenience type for holding execution components.
    struct TestExecutionComponents {
        /// The database client.
        blockchain_db: BlockchainProvider<Arc<TempDatabase<DatabaseEnv>>>,
        /// The transaction pool for the block builder.
        txpool: TestPool,
        /// The chainspec with seeded genesis.
        chain: Arc<ChainSpec>,
        /// Own manager so executor's tasks don't drop (reth).
        _manager: TaskManager,
    }

    /// Helper function to create common testing infrastructure.
    fn get_test_tools() -> TestTools {
        let tx_factory = TransactionFactory::new();
        let factory_address = tx_factory.address();
        let genesis = adiri_genesis_seeded(vec![factory_address]);
        let head_timestamp = genesis.timestamp;
        let chain: Arc<ChainSpec> = Arc::new(genesis.into());

        // init genesis
        let db = create_test_rw_db();
        // provider
        let provider_factory = ProviderFactory::new(
            Arc::clone(&db),
            Arc::clone(&chain),
            StaticFileProvider::read_write(tempdir_path())
                .expect("static file provider read write created with tempdir path"),
        );
        let _genesis_hash = init_genesis(provider_factory.clone()).expect("init genesis");

        // TODO: figure out a better way to ensure this matches engine::inner::new
        let evm_config = EthEvmConfig::default();
        let executor = EthExecutorProvider::new(Arc::clone(&chain), evm_config);
        let auto_consensus: Arc<dyn Consensus> =
            Arc::new(AutoSealConsensus::new(Arc::clone(&chain)));
        let tree_config = BlockchainTreeConfig::default();
        let tree_externals =
            TreeExternals::new(provider_factory.clone(), auto_consensus.clone(), executor.clone());
        let tree = BlockchainTree::new(tree_externals, tree_config, PruneModes::none())
            .expect("new blockchain tree");

        let blockchain_tree = Arc::new(ShareableBlockchainTree::new(tree));

        let blockchain_db = BlockchainProvider::new(provider_factory, blockchain_tree)
            .expect("test blockchain provider");

        // task manger
        let _manager = TaskManager::current();
        let executor = _manager.executor();

        // txpool
        let blob_store = InMemoryBlobStore::default();
        let validator = TransactionValidationTaskExecutor::eth_builder(Arc::clone(&chain))
            .with_head_timestamp(head_timestamp)
            .with_additional_tasks(1)
            .build_with_tasks(blockchain_db.clone(), executor, blob_store.clone());

        let txpool =
            reth_transaction_pool::Pool::eth_pool(validator, blob_store, PoolConfig::default());
        let tx_pool_latest = txpool.block_info();
        let tip = SealedBlock::new(chain.sealed_genesis_header(), BlockBody::default());

        let last_canonical_update = LastCanonicalUpdate {
            tip, // genesis
            pending_block_base_fee: tx_pool_latest.pending_basefee,
            pending_block_blob_fee: tx_pool_latest.pending_blob_fee,
        };

        let execution_components =
            TestExecutionComponents { blockchain_db, txpool, chain, _manager };
        TestTools { tx_factory, last_canonical_update, execution_components }
    }

    /// Test all possible errors from the worker while trying to reach quorum from peers.
    ///
    /// Non-fatal errors return empty vecs of mined transactions.
    /// Fatal error causes shutdown.
    #[tokio::test]
    async fn test_all_possible_error_outcomes() {
        // reth_tracing::init_test_tracing();
        let TestTools { mut tx_factory, last_canonical_update, execution_components } =
            get_test_tools();
        let TestExecutionComponents { blockchain_db, txpool, chain, .. } = execution_components;
        let address = Address::from(U160::from(33));
        let (to_worker, mut from_block_builder) = tokio::sync::mpsc::channel(2);
        // build execution block proposer
        let block_builder = BlockBuilder::new(
            blockchain_db.clone(),
            txpool.clone(),
            blockchain_db.canonical_state_stream(),
            last_canonical_update,
            to_worker,
            address,
            Duration::from_millis(1),
            30_000_000, // 30mil gas limit
            1_000_000,  // 1MB size
        );

        // expected to be 7 wei for first block
        let gas_price = get_gas_price(&blockchain_db);
        let value = U256::from(10).checked_pow(U256::from(18)).expect("1e18 doesn't overflow U256");

        // create 3 transactions
        let transaction1 = tx_factory.create_eip1559(
            chain.clone(),
            gas_price,
            None,
            Some(Address::ZERO),
            value, // 1 TEL
            Bytes::new(),
        );

        let transaction2 = tx_factory.create_eip1559(
            chain.clone(),
            gas_price,
            None,
            Some(Address::ZERO),
            value, // 1 TEL
            Bytes::new(),
        );

        let transaction3 = tx_factory.create_eip1559(
            chain.clone(),
            gas_price,
            None,
            Some(Address::ZERO),
            value, // 1 TEL
            Bytes::new(),
        );

        let added_result = tx_factory.submit_tx_to_pool(transaction1.clone(), txpool.clone()).await;
        assert_matches!(added_result, hash if hash == transaction1.hash());

        let added_result = tx_factory.submit_tx_to_pool(transaction2.clone(), txpool.clone()).await;
        assert_matches!(added_result, hash if hash == transaction2.hash());

        let added_result = tx_factory.submit_tx_to_pool(transaction3.clone(), txpool.clone()).await;
        assert_matches!(added_result, hash if hash == transaction3.hash());

        // txpool size
        let pending_pool_len = txpool.pool_size().pending;
        assert_eq!(pending_pool_len, 3);

        // spawn block_builder once worker is ready
        let block_builder_task = tokio::spawn(Box::pin(block_builder));

        // plenty of time for block production
        let duration = std::time::Duration::from_secs(5);

        // simulate engine to create canonical blocks from empty rounds
        let evm_config = EthEvmConfig::default();
        let mut parent = chain.sealed_genesis_header();

        let non_fatal_errors = vec![
            BlockSealError::QuorumRejected,
            BlockSealError::AntiQuorum,
            BlockSealError::Timeout,
            BlockSealError::FailedQuorum,
        ];

        // receive new blocks and return non-fatal errors
        // non-fatal errors cause the loop to break and wait for txpool updates
        // submitting a new pending transaction is one of the ways this task wakes up
<<<<<<< HEAD
        for (subdag_index, (idx, error)) in non_fatal_errors.into_iter().enumerate().enumerate() {
=======
        for (subdag_index, error) in non_fatal_errors.into_iter().enumerate() {
>>>>>>> 0d394d6c
            let (block, ack) = timeout(duration, from_block_builder.recv())
                .await
                .expect("block builder built another block after canonical update")
                .expect("worker block was built");

            // all 3 transactions present
            assert_eq!(block.transactions().len(), 3 + subdag_index);

            // send non-fatal error
            let _ = ack.send(Err(error));

            // submit another tx to pool
            tx_factory
                .create_and_submit_eip1559_pool_tx(
                    chain.clone(),
                    gas_price,
                    Address::ZERO,
                    value, // 1 TEL
                    &txpool,
                )
                .await;

            // canonical update to wake up task
            let output = ConsensusOutput {
                sub_dag: CommittedSubDag::new(
                    vec![Default::default()],
                    Default::default(),
<<<<<<< HEAD
                    subdag_index.try_into().unwrap(),
=======
                    subdag_index as u64,
>>>>>>> 0d394d6c
                    Default::default(),
                    None,
                )
                .into(),
                blocks: vec![vec![]],
                beneficiary: address,
                block_digests: Default::default(),
            };
            // execute output to trigger canonical update
            let args = BuildArguments::new(blockchain_db.clone(), output, parent);
            let final_header = execute_consensus_output(evm_config, args).expect("output executed");

            // update values for next loop
            parent = final_header;

            // sleep to ensure canonical update received before ack
            let _ = tokio::time::sleep(Duration::from_secs(1)).await;
        }

        // wait for next block
        let (block, ack) = timeout(duration, from_block_builder.recv())
            .await
            .expect("block builder's sender didn't drop")
            .expect("worker block was built");

        // expect 7 transactions after loop added 4 more
        assert_eq!(block.transactions().len(), 7);

        // now send fatal error
        let _ = ack.send(Err(BlockSealError::FatalDBFailure));

        // ensure block builder shuts down from fatal error
        let result = block_builder_task.await.expect("ack channel delivered result");
        assert!(result.is_err());

        // yield to try and give pool a chance to update
        tokio::task::yield_now().await;

        // transactions should be in pool still since ack was error
        let pending_pool_len = txpool.pool_size().pending;
        assert_eq!(pending_pool_len, 7);
    }

    /// Test transactions are mined from the pool.
    #[tokio::test]
    async fn test_pool_updates_after_txs_mined() {
        // reth_tracing::init_test_tracing();
        let TestTools { mut tx_factory, last_canonical_update, execution_components } =
            get_test_tools();
        let TestExecutionComponents { blockchain_db, txpool, chain, .. } = execution_components;
        let address = Address::from(U160::from(33));
        let (to_worker, mut from_block_builder) = tokio::sync::mpsc::channel(2);

        // build execution block proposer
        let block_builder = BlockBuilder::new(
            blockchain_db.clone(),
            txpool.clone(),
            blockchain_db.canonical_state_stream(),
            last_canonical_update,
            to_worker,
            address,
            Duration::from_secs(1),
            30_000_000, // 30mil gas limit
            1_000_000,  // 1MB size
        );

        // expected to be 7 wei for first block
        let gas_price = get_gas_price(&blockchain_db);
        let value = U256::from(10).checked_pow(U256::from(18)).expect("1e18 doesn't overflow U256");

        // create 3 transactions
        let transaction1 = tx_factory.create_eip1559(
            chain.clone(),
            gas_price,
            None,
            Some(Address::ZERO),
            value, // 1 TEL
            Bytes::new(),
        );

        let transaction2 = tx_factory.create_eip1559(
            chain.clone(),
            gas_price,
            None,
            Some(Address::ZERO),
            value, // 1 TEL
            Bytes::new(),
        );

        let transaction3 = tx_factory.create_eip1559(
            chain.clone(),
            gas_price,
            None,
            Some(Address::ZERO),
            value, // 1 TEL
            Bytes::new(),
        );

        let added_result = tx_factory.submit_tx_to_pool(transaction1.clone(), txpool.clone()).await;
        assert_matches!(added_result, hash if hash == transaction1.hash());

        let added_result = tx_factory.submit_tx_to_pool(transaction2.clone(), txpool.clone()).await;
        assert_matches!(added_result, hash if hash == transaction2.hash());

        let added_result = tx_factory.submit_tx_to_pool(transaction3.clone(), txpool.clone()).await;
        assert_matches!(added_result, hash if hash == transaction3.hash());

        // txpool size
        let pending_pool_len = txpool.pool_size().pending;
        assert_eq!(pending_pool_len, 3);

        // spawn block_builder once worker is ready
        let _block_builder_task = tokio::spawn(Box::pin(block_builder));

        // plenty of time for block production
        let duration = std::time::Duration::from_secs(5);

        // receive proposed block with 3 transactions
        let (block, ack) = timeout(duration, from_block_builder.recv())
            .await
            .expect("block builder's sender didn't drop")
            .expect("worker block was built");

        // submit new transaction before sending ack
        let expected_tx_hash = tx_factory
            .create_and_submit_eip1559_pool_tx(
                chain.clone(),
                gas_price,
                Address::ZERO,
                value, // 1 TEL
                &txpool,
            )
            .await;

        // assert first 3 txs in block
        assert_eq!(block.transactions().len(), 3);

        // assert all 4 txs in pending pool
        let pending_pool_len = txpool.pool_size().pending;
        assert_eq!(pending_pool_len, 4);

        // send ack to mine first 3 transactions
        let _ = ack.send(Ok(()));

        // receive next block
        let (block, ack) = timeout(duration, from_block_builder.recv())
            .await
            .expect("block builder's sender didn't drop")
            .expect("worker block was built");
        // send ack to mine block
        let _ = ack.send(Ok(()));

        // assert only transaction in block
        assert_eq!(block.transactions().len(), 1);

        // confirm 4th transaction hash matches one submitted
        let tx = block.transactions().first().expect("block transactions length is one");
        assert_eq!(tx.hash(), expected_tx_hash);

        // yield to try and give pool a chance to update
        tokio::task::yield_now().await;

        // assert all transactions mined
        let pending_pool_len = txpool.pool_size().pending;
        assert_eq!(pending_pool_len, 0);
    }
}<|MERGE_RESOLUTION|>--- conflicted
+++ resolved
@@ -831,11 +831,7 @@
         // receive new blocks and return non-fatal errors
         // non-fatal errors cause the loop to break and wait for txpool updates
         // submitting a new pending transaction is one of the ways this task wakes up
-<<<<<<< HEAD
-        for (subdag_index, (idx, error)) in non_fatal_errors.into_iter().enumerate().enumerate() {
-=======
         for (subdag_index, error) in non_fatal_errors.into_iter().enumerate() {
->>>>>>> 0d394d6c
             let (block, ack) = timeout(duration, from_block_builder.recv())
                 .await
                 .expect("block builder built another block after canonical update")
@@ -863,11 +859,7 @@
                 sub_dag: CommittedSubDag::new(
                     vec![Default::default()],
                     Default::default(),
-<<<<<<< HEAD
-                    subdag_index.try_into().unwrap(),
-=======
                     subdag_index as u64,
->>>>>>> 0d394d6c
                     Default::default(),
                     None,
                 )
