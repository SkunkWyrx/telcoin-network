// Copyright (c) 2021, Facebook, Inc. and its affiliates
// Copyright (c) Telcoin, LLC
// Copyright (c) Mysten Labs, Inc.
// SPDX-License-Identifier: Apache-2.0

use anemo::{rpc::Status, Network, Request, Response};
use consensus_metrics::{
    metered_channel::{channel_with_total, Sender},
    monitored_scope, spawn_logged_monitored_task,
};
use fastcrypto::hash::Hash as _;
use futures::{stream::FuturesOrdered, StreamExt};
use itertools::Itertools;
use narwhal_network::{
    anemo_ext::{NetworkExt, WaitingPeer},
    client::NetworkClient,
    PrimaryToWorkerClient, RetryConfig,
};
use narwhal_primary_metrics::{PrimaryChannelMetrics, PrimaryMetrics};
use narwhal_storage::{CertificateStore, PayloadStore};
use narwhal_typed_store::traits::Database;
use parking_lot::Mutex;
use std::{
    cmp::min,
    collections::{BTreeMap, HashMap, HashSet, VecDeque},
    sync::{
        atomic::{AtomicU64, Ordering},
        Arc,
    },
    time::Duration,
};
use telcoin_sync::sync::notify_once::NotifyOnce;
use tn_types::{AuthorityIdentifier, Committee, NetworkPublicKey, WorkerCache};

use narwhal_network_types::{
    PrimaryToPrimaryClient, SendCertificateRequest, SendCertificateResponse,
    WorkerSynchronizeMessage,
};
use tn_types::{
    ensure,
    error::{AcceptNotification, DagError, DagResult},
    Certificate, CertificateDigest, Header, Round, SignatureVerificationState,
};
use tokio::{
    sync::{broadcast, oneshot, watch, MutexGuard},
    task::{spawn_blocking, JoinSet},
    time::{sleep, timeout, Instant},
};
use tracing::{debug, error, instrument, trace, warn};

use crate::{
    aggregators::CertificatesAggregator, certificate_fetcher::CertificateFetcherCommand,
    consensus::ConsensusRound, CHANNEL_CAPACITY,
};

#[cfg(test)]
#[path = "tests/synchronizer_tests.rs"]
pub mod synchronizer_tests;

/// Only try to accept or suspend a certificate, if it is within this limit above the
/// locally highest processed round.
/// Expected max memory usage with 100 nodes: 100 nodes * 1000 rounds * 3.3KB per certificate =
/// 330MB.
const NEW_CERTIFICATE_ROUND_LIMIT: Round = 1000;

struct Inner<DB> {
    // The id of this primary.
    authority_id: AuthorityIdentifier,
    // Committee of the current epoch.
    committee: Committee,
    // The worker information cache.
    worker_cache: WorkerCache,
    // The depth of the garbage collector.
    gc_depth: Round,
    // Highest round that has been GC'ed.
    gc_round: AtomicU64,
    // Highest round of certificate accepted into the certificate store.
    highest_processed_round: AtomicU64,
    // Highest round of verfied certificate that has been received.
    highest_received_round: AtomicU64,
    // Client for fetching payloads.
    client: NetworkClient,
    // The persistent storage tables.
    certificate_store: CertificateStore<DB>,
    // The persistent store of the available batch digests produced either via our own workers
    // or others workers.
    payload_store: PayloadStore<DB>,
    // Send missing certificates to the `CertificateFetcher`.
    tx_certificate_fetcher: Sender<CertificateFetcherCommand>,
    // Send certificates to be accepted into a separate task that runs
    // `process_certificates_with_lock()` in a loop.
    // See comment above `process_certificates_with_lock()` for why this is necessary.
    tx_certificate_acceptor: Sender<(Vec<Certificate>, oneshot::Sender<DagResult<()>>, bool)>,
    // Output all certificates to the consensus layer. Must send certificates in causal order.
    tx_new_certificates: Sender<Certificate>,
    // Send valid a quorum of certificates' ids to the `Proposer` (along with their round).
    tx_parents: Sender<(Vec<Certificate>, Round)>,
    // Send own certificates to be broadcasted to all other peers.
    tx_own_certificate_broadcast: broadcast::Sender<Certificate>,
    // Get a signal when the commit & gc round changes.
    rx_consensus_round_updates: watch::Receiver<ConsensusRound>,
    // Genesis digests and contents.
    genesis: HashMap<CertificateDigest, Certificate>,
    // Contains Synchronizer specific metrics among other Primary metrics.
    metrics: Arc<PrimaryMetrics>,
    // Background tasks broadcasting newly formed certificates.
    certificate_senders: Mutex<JoinSet<()>>,
    // A background task that synchronizes batches. A tuple of a header and the maximum accepted
    // age is sent over.
    tx_batch_tasks: Sender<(Header, u64)>,
    // Aggregates certificates to use as parents for new headers.
    certificates_aggregators: Mutex<BTreeMap<Round, Box<CertificatesAggregator>>>,
    // State for tracking suspended certificates and when they can be accepted.
    //
    // TODO: tokio::sync::Mutex seems to be very slow to acquire here. Switch to
    // parking_log::Mutex. This requires making sure no await is used inside
    // accept_certificate_internal().
    state: tokio::sync::Mutex<State>,
}

impl<DB: Database> Inner<DB> {
    /// Checks if the certificate is valid and can potentially be accepted into the DAG.
    fn sanitize_certificate(&self, certificate: Certificate) -> DagResult<Certificate> {
        ensure!(
            self.committee.epoch() == certificate.epoch(),
            DagError::InvalidEpoch {
                expected: self.committee.epoch(),
                received: certificate.epoch()
            }
        );
        // Ok to drop old certificate, because it will never be included into the consensus dag.
        let gc_round = self.gc_round.load(Ordering::Acquire);
        ensure!(
            gc_round < certificate.round(),
            DagError::TooOld(certificate.digest().into(), certificate.round(), gc_round)
        );
        // Verify the certificate (and the embedded header).
        certificate.verify(&self.committee, &self.worker_cache)
    }

    async fn append_certificate_in_aggregator(&self, certificate: Certificate) -> DagResult<()> {
        // Check if we have enough certificates to enter a new dag round and propose a header.
        let Some(parents) = self
            .certificates_aggregators
            .lock()
            .entry(certificate.round())
            .or_insert_with(|| Box::new(CertificatesAggregator::new()))
            .append(certificate.clone(), &self.committee)
        else {
            return Ok(());
        };
        // Send it to the `Proposer`.
        self.tx_parents
            .send((parents, certificate.round()))
            .await
            .map_err(|_| DagError::ShuttingDown)
    }

    async fn accept_suspended_certificate(
        &self,
        lock: &MutexGuard<'_, State>,
        suspended: SuspendedCertificate,
    ) -> DagResult<()> {
        self.accept_certificate_internal(lock, suspended.certificate.clone()).await?;
        // Notify waiters that the certificate is no longer suspended.
        // Must be after certificate acceptance.
        // It is ok if there is no longer any waiter.
        suspended.notify.notify().expect("Suspended certificate should be notified once.");
        Ok(())
    }

    // State lock must be held when calling this function.
    #[instrument(level = "debug", skip_all)]
    async fn accept_certificate_internal(
        &self,
        _lock: &MutexGuard<'_, State>,
        certificate: Certificate,
    ) -> DagResult<()> {
        let _scope = monitored_scope("Synchronizer::accept_certificate_internal");

        debug!("Accepting certificate {:?}", certificate);

        let digest = certificate.digest();

        // Validate that certificates are accepted in causal order.
        // This should be relatively cheap because of certificate store caching.
        if certificate.round() > self.gc_round.load(Ordering::Acquire) + 1 {
            let existence =
                self.certificate_store.multi_contains(certificate.header().parents().iter())?;
            for (digest, exists) in certificate.header().parents().iter().zip(existence.iter()) {
                if !*exists {
                    panic!("Parent {digest:?} not found for {certificate:?}!")
                }
            }
        }

        if !matches!(
            certificate.signature_verification_state(),
            SignatureVerificationState::VerifiedDirectly(_)
                | SignatureVerificationState::VerifiedIndirectly(_)
                | SignatureVerificationState::Genesis
        ) {
            panic!(
                "Attempting to write cert {:?} with invalid signature state {:?} to store",
                certificate.digest(),
                certificate.signature_verification_state()
            );
        }

        // Store the certificate and make it available as parent to other certificates.
        self.certificate_store
            .write(certificate.clone())
            .expect("Writing certificate to storage cannot fail!");

        // From this point, the certificate must be sent to consensus or Narwhal needs to shutdown,
        // to avoid inconsistencies in certificate store and consensus dag.

        // Update metrics for accepted certificates.
        let highest_processed_round = self
            .highest_processed_round
            .fetch_max(certificate.round(), Ordering::AcqRel)
            .max(certificate.round());
        let certificate_source =
            if self.authority_id.eq(&certificate.origin()) { "own" } else { "other" };
        self.metrics
            .highest_processed_round
            .with_label_values(&[certificate_source])
            .set(highest_processed_round as i64);
        self.metrics.certificates_processed.with_label_values(&[certificate_source]).inc();

        // Append the certificate to the aggregator of the
        // corresponding round.
        if let Err(e) = self.append_certificate_in_aggregator(certificate.clone()).await {
            warn!("Failed to aggregate certificate {} for header: {}", digest, e);
            return Err(DagError::ShuttingDown);
        }

        // Send the accepted certificate to the consensus layer.
        if let Err(e) = self.tx_new_certificates.send(certificate).await {
            warn!("Failed to deliver certificate {} to the consensus: {}", digest, e);
            return Err(DagError::ShuttingDown);
        }

        Ok(())
    }

    /// Returns parent digests that do no exist either in storage or among suspended.
    async fn get_unknown_parent_digests(
        &self,
        header: &Header,
    ) -> DagResult<Vec<CertificateDigest>> {
        let _scope = monitored_scope("Synchronizer::get_unknown_parent_digests");

        if header.round() == 1 {
            for digest in header.parents() {
                if !self.genesis.contains_key(digest) {
                    return Err(DagError::InvalidGenesisParent(*digest));
                }
            }
            return Ok(Vec::new());
        }

        let existence = self.certificate_store.multi_contains(header.parents().iter())?;
        let mut unknown: Vec<_> = header
            .parents()
            .iter()
            .zip(existence.iter())
            .filter_map(|(digest, exists)| if *exists { None } else { Some(*digest) })
            .collect();
        let state = self.state.lock().await;
        unknown.retain(|digest| !state.suspended.contains_key(digest));
        Ok(unknown)
    }

    /// Tries to get all missing parents of the certificate. If there is any, sends the
    /// certificate to `CertificateFetcher` which will trigger range fetching of missing
    /// certificates.
    async fn get_missing_parents(
        &self,
        certificate: &Certificate,
    ) -> DagResult<Vec<CertificateDigest>> {
        let _scope = monitored_scope("Synchronizer::get_missing_parents");

        let mut result = Vec::new();
        if certificate.round() == 1 {
            for digest in certificate.header().parents() {
                if !self.genesis.contains_key(digest) {
                    return Err(DagError::InvalidGenesisParent(*digest));
                }
            }
            return Ok(result);
        }

        let existence =
            self.certificate_store.multi_contains(certificate.header().parents().iter())?;
        for (digest, exists) in certificate.header().parents().iter().zip(existence.iter()) {
            if !*exists {
                result.push(*digest);
            }
        }
        if !result.is_empty() {
            self.tx_certificate_fetcher
                .send(CertificateFetcherCommand::Ancestors(certificate.clone()))
                .await
                .map_err(|_| DagError::ShuttingDown)?;
        }
        Ok(result)
    }

    #[cfg(test)]
    async fn get_suspended_stats(&self) -> (usize, usize) {
        let state = self.state.lock().await;
        (state.num_suspended(), state.num_missing())
    }
}

/// `Synchronizer` helps this primary and other peers stay in sync with each other,
/// w.r.t. certificates and the DAG. Specifically, it is responsible for
/// - Validating and accepting certificates received from peers.
/// - Triggering fetching for certificates and batches.
/// - Broadcasting created certificates.
///
/// `Synchronizer` contains most of the certificate processing logic in Narwhal.
#[derive(Clone)]
pub struct Synchronizer<DB> {
    /// Internal data that are thread safe.
    inner: Arc<Inner<DB>>,
}

impl<DB: Database> Synchronizer<DB> {
    #[allow(clippy::too_many_arguments)]
    pub fn new(
        authority_id: AuthorityIdentifier,
        committee: Committee,
        worker_cache: WorkerCache,
        gc_depth: Round,
        client: NetworkClient,
        certificate_store: CertificateStore<DB>,
        payload_store: PayloadStore<DB>,
        tx_certificate_fetcher: Sender<CertificateFetcherCommand>,
        tx_new_certificates: Sender<Certificate>,
        tx_parents: Sender<(Vec<Certificate>, Round)>,
        rx_consensus_round_updates: watch::Receiver<ConsensusRound>,
        metrics: Arc<PrimaryMetrics>,
        primary_channel_metrics: &PrimaryChannelMetrics,
    ) -> Self {
        let committee: &Committee = &committee;
        let genesis = Self::make_genesis(committee);
        let highest_processed_round = certificate_store.highest_round_number();
        let highest_created_certificate = certificate_store.last_round(authority_id).unwrap();
        let gc_round = rx_consensus_round_updates.borrow().gc_round;
        let (tx_own_certificate_broadcast, _rx_own_certificate_broadcast) =
            broadcast::channel(CHANNEL_CAPACITY);
        let (tx_certificate_acceptor, mut rx_certificate_acceptor) = channel_with_total(
            CHANNEL_CAPACITY,
            &primary_channel_metrics.tx_certificate_acceptor,
            &primary_channel_metrics.tx_certificate_acceptor_total,
        );

        let (tx_batch_tasks, mut rx_batch_tasks) = channel_with_total(
            CHANNEL_CAPACITY,
            &primary_channel_metrics.tx_batch_tasks,
            &primary_channel_metrics.tx_batch_tasks_total,
        );

        let inner = Arc::new(Inner {
            authority_id,
            committee: committee.clone(),
            worker_cache,
            gc_depth,
            gc_round: AtomicU64::new(gc_round),
            highest_processed_round: AtomicU64::new(highest_processed_round),
            highest_received_round: AtomicU64::new(0),
            client: client.clone(),
            certificate_store,
            payload_store,
            tx_certificate_fetcher,
            tx_certificate_acceptor,
            tx_new_certificates,
            tx_parents,
            tx_own_certificate_broadcast: tx_own_certificate_broadcast.clone(),
            rx_consensus_round_updates: rx_consensus_round_updates.clone(),
            genesis,
            metrics,
            tx_batch_tasks,
            certificate_senders: Mutex::new(JoinSet::new()),
            certificates_aggregators: Mutex::new(BTreeMap::new()),
            state: tokio::sync::Mutex::new(State::default()),
        });

        // prevents race condition during startup when first proposed header fails during tx_own_certificate_broadcast.send()
        let broadcast_targets: Vec<(_, _, _)> = inner
            .committee
            .others_primaries_by_id(authority_id)
            .into_iter()
            .map(|(name, _addr, network_key)| {
                (name, tx_own_certificate_broadcast.subscribe(), network_key)
            })
            .collect();

        // Start a task to recover parent certificates for proposer.
        let inner_proposer = inner.clone();
        spawn_logged_monitored_task!(
            async move {
                let last_round_certificates = inner_proposer
                    .certificate_store
                    .last_two_rounds_certs()
                    .expect("Failed recovering certificates in primary core");
                for certificate in last_round_certificates {
                    if let Err(e) =
                        inner_proposer.append_certificate_in_aggregator(certificate).await
                    {
                        debug!(
                            target: "primary::synchronizer",
                            ?e,
                            "failed to recover certificate for aggregator - shutting down"
                        );
                        return;
                    }
                }
            },
            "Synchronizer::RecoverCertificates"
        );

        // Start a task to update gc_round, gc in-memory data, and trigger certificate catchup
        // if no gc / consensus commit happened for 30s.
        let weak_inner = Arc::downgrade(&inner);
        spawn_logged_monitored_task!(
            async move {
                const FETCH_TRIGGER_TIMEOUT: Duration = Duration::from_secs(30);
                let mut rx_consensus_round_updates = rx_consensus_round_updates.clone();
                loop {
                    let Ok(result) =
                        timeout(FETCH_TRIGGER_TIMEOUT, rx_consensus_round_updates.changed()).await
                    else {
                        // When consensus commit has not happened for 30s, it is possible that no
                        // new certificate is received by this primary or
                        // created in the network, so fetching should
                        // definitely be started. For other reasons of
                        // timing out, there is no harm to start fetching either.
                        let Some(inner) = weak_inner.upgrade() else {
                            error!(target: "primary::synchronizer", "failed to upgrade weak pointer while re-fetching rx_consensus_round_updates - shutting down");
                            return;
                        };
                        if let Err(e) =
                            inner.tx_certificate_fetcher.send(CertificateFetcherCommand::Kick).await
                        {
                            error!(target: "primary::synchronizer", ?e, "failed to send on tx_certificate_fetcher");
                            return;
                        }
                        inner.metrics.synchronizer_gc_timeout.inc();
                        warn!(target: "primary::synchronizer", "No consensus commit happened for {:?}, triggering certificate fetching.", FETCH_TRIGGER_TIMEOUT);
                        continue;
                    };

                    if let Err(e) = result {
                        error!(target: "primary::synchronizer", ?e, "failed to received rx_consensus_round_updates - shutting down...");
                        return;
                    }

                    let _scope = monitored_scope("Synchronizer::gc_iteration");
                    let gc_round = rx_consensus_round_updates.borrow().gc_round;
                    let Some(inner) = weak_inner.upgrade() else {
                        error!(target: "primary::synchronizer", "failed to upgrade weak pointer after fetching rx_consensus_round_updates - shutting down");
                        return;
                    };
                    // this is the only task updating gc_round
                    inner.gc_round.store(gc_round, Ordering::Release);
                    inner.certificates_aggregators.lock().retain(|k, _| k > &gc_round);
                    // Accept certificates at and below gc round, if there is any.
                    let mut state = inner.state.lock().await;
                    while let Some(((round, digest), suspended_cert)) = state.run_gc_once(gc_round)
                    {
                        assert!(round <= gc_round, "Never gc certificates above gc_round as this can lead to missing causal history in DAG");

                        let suspended_children_certs = state.accept_children(round, digest);
                        // Acceptance must be in causal order.
                        for suspended in
                            suspended_cert.into_iter().chain(suspended_children_certs.into_iter())
                        {
                            match inner.accept_suspended_certificate(&state, suspended).await {
                                Ok(()) => {}
                                Err(DagError::ShuttingDown) => return,
                                Err(e) => {
                                    panic!("Unexpected error accepting certificate during GC! {e}")
                                }
                            }
                        }
                    }
                }
            },
            "Synchronizer::GarbageCollection"
        );

        // Start a task to accept certificates. See comment above `process_certificates_with_lock()`
        // for why this task is needed.
        let weak_inner = Arc::downgrade(&inner);
        spawn_logged_monitored_task!(
            async move {
                loop {
                    let Some((certificates, result_sender, early_suspend)) =
                        rx_certificate_acceptor.recv().await
                    else {
                        debug!("Synchronizer is shutting down.");
                        return;
                    };

                    // ensure cert sigs are verified
                    for certificate in &certificates {
                        assert!(
                            matches!(
                                certificate.signature_verification_state(),
                                SignatureVerificationState::VerifiedDirectly(_)
                                | SignatureVerificationState::VerifiedIndirectly(_)
                            ),
                            "Never accept certificates that have not been verified either directly or indirectly."
                        );
                    }

                    let Some(inner) = weak_inner.upgrade() else {
                        debug!("Synchronizer is shutting down.");
                        return;
                    };
                    // Ignore error if receiver has been dropped.
                    let _ = result_sender.send(
                        Self::process_certificates_with_lock(&inner, certificates, early_suspend)
                            .await,
                    );
                }
            },
            "Synchronizer::AcceptCertificates"
        );

        // Start tasks to broadcast created certificates.
        let inner_senders = inner.clone();
        spawn_logged_monitored_task!(
            async move {
                let Ok(network) = client.get_primary_network().await else {
                    error!(target:"primary::synchronizer", "Failed to get primary Network!");
                    return;
                };

                debug!(target:"primary::synchronizer", "awaiting lock for certificate senders...");
                let mut senders = inner_senders.certificate_senders.lock();
<<<<<<< HEAD
                debug!(target:"primary::synchronizer", "certificate senders mutex lock obtained");
                for (name, _, network_key) in inner_senders
                    .committee
                    .others_primaries_by_id(inner_senders.authority_id)
                    .into_iter()
=======
                for (name, rx_own_certificate_broadcast, network_key) in
                    broadcast_targets.into_iter()
>>>>>>> fa774fec
                {
                    debug!(target:"primary::synchronizer", ?name, "spawning sender for peer");
                    senders.spawn(Self::push_certificates(
                        network.clone(),
                        name,
                        network_key,
                        rx_own_certificate_broadcast,
                    ));
                }
                if let Some(cert) = highest_created_certificate {
                    // Error can be ignored.
                    if let Err(e) = tx_own_certificate_broadcast.send(cert) {
                        error!(target: "primary::synchronizer", ?e, "failed to broadcast certificate inside broadcast task");
                    }
                }
            },
            "Synchronizer::BroadcastCertificates"
        );

        // Start a task to async download batches if needed
        let weak_inner = Arc::downgrade(&inner);
        spawn_logged_monitored_task!(
            async move {
                let mut batch_tasks: JoinSet<DagResult<()>> = JoinSet::new();

                loop {
                    tokio::select! {
                        result = rx_batch_tasks.recv() => {
                            let (header, max_age) = match result {
                                Some(r) => r,
                                None => {
                                    // exit loop if the channel has been closed
                                    break;
                                }
                            };

                            let Some(inner) = weak_inner.upgrade() else {
                                debug!("Synchronizer is shutting down.");
                                return;
                            };

                            batch_tasks.spawn(async move {
                                Synchronizer::sync_batches_internal(inner.clone(), &header, max_age, true).await
                            });
                        },
                        Some(result) = batch_tasks.join_next() => {
                            if let Err(err) = result  {
                                error!("Error when synchronizing batches: {err:?}")
                            }
                        }
                    }
                }
            },
            "Synchronizer::SyncrhonizeBatches"
        );

        Self { inner }
    }

    /// Validates the certificate and accepts it into the DAG, if the certificate can be verified
    /// and has all parents in the certificate store. Otherwise an error is returned.
    /// If the certificate has missing parents and cannot be accepted immediately, the error would
    /// contain a value that can be awaited on, for signaling when the certificate is accepted.
    pub async fn try_accept_certificate(&self, certificate: Certificate) -> DagResult<()> {
        let _scope = monitored_scope("Synchronizer::try_accept_certificate");
        self.process_certificate_internal(certificate, true, true).await
    }

    /// Tries to accept a certificate from certificate fetcher.
    /// Fetched certificates are already sanitized, so it is unnecessary to duplicate the work.
    /// Also, this method always checks parents of fetched certificates and uses the result to
    /// validate the suspended certificates state, instead of relying on suspended certificates to
    /// potentially return early. This helps to verify consistency, and has little extra cost
    /// because fetched certificates usually are not suspended.
    #[allow(dead_code)]
    pub async fn try_accept_fetched_certificate(&self, certificate: Certificate) -> DagResult<()> {
        let _scope = monitored_scope("Synchronizer::try_accept_fetched_certificate");
        self.process_certificate_internal(certificate, false, false).await
    }

    /// Tries to accept a batch of certificates from certificate fetcher.
    ///
    /// The implementation takes advantage of input certificates being in a batch and
    /// likely topologically sorted, to improve processing efficiency.
    ///
    /// NOTE: when making changes to this function, check if the same change needs to be made to
    /// process_certificate_internal() which is non-batched.
    pub async fn try_accept_fetched_certificates(
        &self,
        certificates: Vec<Certificate>,
    ) -> DagResult<()> {
        if certificates.is_empty() {
            return Ok(());
        }

        let _scope = monitored_scope("Synchronizer::try_accept_fetched_certificates");

        let certificates = self.sanitize_fetched_certificates(certificates).await?;

        let highest_round = certificates.iter().map(|c| c.round()).max().unwrap();
        let certificate_source = "other";
        let highest_received_round = self
            .inner
            .highest_received_round
            .fetch_max(highest_round, Ordering::AcqRel)
            .max(highest_round);
        self.inner
            .metrics
            .highest_received_round
            .with_label_values(&[certificate_source])
            .set(highest_received_round as i64);

        // Let the proposer draw early conclusions from a certificate at this round and epoch,
        // without its parents or payload (which we may not have yet).
        //
        // Since our certificate is well-signed, it shows a majority of honest signers stand at
        // round r, so to make a successful proposal, our proposer must use parents at least
        // at round r-1.
        //
        // This allows the proposer not to fire proposals at rounds strictly below the certificate
        // we witnessed.
        let minimal_round_for_parents = highest_received_round.saturating_sub(1);
        self.inner
            .tx_parents
            .send((vec![], minimal_round_for_parents))
            .await
            .map_err(|_| DagError::ShuttingDown)?;

        // Try to accept the verified certificates.
        let _accept_scope =
            monitored_scope("Synchronizer::try_accept_fetched_certificates::accept");

        let max_age = self.inner.gc_depth.saturating_sub(1);
        let highest_processed_round = self.inner.highest_processed_round.load(Ordering::Acquire);
        for certificate in &certificates {
            // Instruct workers to download any missing batches referenced in this certificate.
            // Since this header got certified, we are sure that all the data it refers to (ie. its
            // batches and its parents) are available. We can thus continue the
            // processing of the certificate without blocking on batch synchronization.
            let header = certificate.header().clone();
            self.inner
                .tx_batch_tasks
                .send((header.clone(), max_age))
                .await
                .map_err(|_| DagError::ShuttingDown)?;

            if highest_processed_round + NEW_CERTIFICATE_ROUND_LIMIT < certificate.round() {
                self.inner
                    .tx_certificate_fetcher
                    .send(CertificateFetcherCommand::Ancestors(certificate.clone()))
                    .await
                    .map_err(|_| DagError::ShuttingDown)?;
                return Err(DagError::TooNew(
                    certificate.digest().into(),
                    certificate.round(),
                    highest_processed_round,
                ));
            }
        }

        let (sender, receiver) = oneshot::channel();
        self.inner
            .tx_certificate_acceptor
            .send((certificates, sender, false))
            .await
            .expect("Synchronizer should shut down before certificate acceptor task.");
        receiver.await.expect("Synchronizer should shut down before certificate acceptor task.")?;

        Ok(())
    }

    /// Accepts a certificate produced by this primary. This is not expected to fail unless
    /// the primary is shutting down.
    pub async fn accept_own_certificate(&self, certificate: Certificate) -> DagResult<()> {
        // Process the new certificate.
        match self.process_certificate_internal(certificate.clone(), false, false).await {
            Ok(_) => {
                trace!(target: "primary::synchronizer", authority=?self.inner.authority_id, ?certificate, "successfully processed certificate")
            }
            result @ Err(DagError::ShuttingDown) => {
                error!(target: "primary::synchronizer", authority=?self.inner.authority_id, ?certificate, ?result, "failed to process certificate internally - shutting down...");
                return Err(DagError::ShuttingDown);
            }
            Err(e) => {
                error!(target: "primary::synchronizer", authority=?self.inner.authority_id, ?certificate, "failed to process certificate internally - PANIC");
                panic!("Failed to process locally-created certificate: {e}")
            }
        };

        // Broadcast the certificate.
        if let Err(e) = self.inner.tx_own_certificate_broadcast.send(certificate.clone()) {
            error!(target: "primary::synchronizer", authority=?self.inner.authority_id, ?certificate, ?e, "failed to broadcast certificate!");
            return Err(DagError::ShuttingDown);
        }

        // Update metrics.
        let round = certificate.round();
        let header_to_certificate_duration =
            Duration::from_millis(certificate.created_at() - *certificate.header().created_at())
                .as_secs_f64();
        self.inner.metrics.certificate_created_round.set(round as i64);
        self.inner.metrics.certificates_created.inc();
        self.inner.metrics.header_to_certificate_latency.observe(header_to_certificate_duration);

        // NOTE: This log entry is used to compute performance.
        debug!(
            "Header {:?} at round {} with {} batches, took {} seconds to be materialized to a certificate {:?}",
            certificate.header().digest(),
            certificate.header().round(),
            certificate.header().payload().len(),
            header_to_certificate_duration,
            certificate.digest()
        );

        Ok(())
    }

    fn make_genesis(committee: &Committee) -> HashMap<CertificateDigest, Certificate> {
        Certificate::genesis(committee).into_iter().map(|x| (x.digest(), x)).collect()
    }

    /// Checks if the certificate is valid and can potentially be accepted into the DAG.
    pub fn sanitize_certificate(&self, certificate: Certificate) -> DagResult<Certificate> {
        self.inner.sanitize_certificate(certificate)
    }

    async fn sanitize_fetched_certificates(
        &self,
        mut certificates: Vec<Certificate>,
    ) -> DagResult<Vec<Certificate>> {
        // Number of certificates to verify in a batch. Verifications in each batch run serially.
        // Batch size is chosen so that verifying a batch takes non-trival
        // time (verifying a batch of 50 certificates should take > 25ms).
        const VERIFY_CERTIFICATES_V2_BATCH_SIZE: usize = 50;
        // Number of rounds to force verfication of certificates by signature, to bound the maximum
        // number of certificates with bad signatures in storage.
        const CERTIFICATE_VERIFICATION_ROUND_INTERVAL: u64 = 50;

        let mut all_digests = HashSet::<CertificateDigest>::new();
        let mut all_parents = HashSet::<CertificateDigest>::new();
        for cert in &certificates {
            all_digests.insert(cert.digest());
            all_parents.extend(cert.header().parents().iter());
        }

        // Identify leaf certs and preemptively set the parent certificates
        // as verified indirectly. This is safe because any leaf certs that
        // fail verification will cancel processing for all fetched certs.
        let mut direct_verification_certs = Vec::new();
        for (idx, c) in certificates.iter_mut().enumerate() {
            if !all_parents.contains(&c.digest())
                || c.header().round() % CERTIFICATE_VERIFICATION_ROUND_INTERVAL == 0
            {
                direct_verification_certs.push((idx, c.clone()));
                continue;
            }
            // TODO: add dedicated Certificate API for VerifiedIndirectly.
            c.set_signature_verification_state(SignatureVerificationState::VerifiedIndirectly(
                c.aggregated_signature().ok_or(DagError::InvalidSignature)?.clone(),
            ));
        }

        // Start verify tasks only for certificates requiring direct verifications.
        let verify_tasks = direct_verification_certs
            .chunks(VERIFY_CERTIFICATES_V2_BATCH_SIZE)
            .map(|chunk| {
                let certs = chunk.to_vec();
                let inner = self.inner.clone();
                spawn_blocking(move || {
                    let now = Instant::now();
                    let mut sanitized_certs = Vec::new();
                    for (idx, c) in certs {
                        sanitized_certs.push((idx, inner.sanitize_certificate(c)?));
                    }
                    inner
                        .metrics
                        .certificate_fetcher_total_verification_us
                        .inc_by(now.elapsed().as_micros() as u64);
                    Ok::<Vec<(usize, Certificate)>, DagError>(sanitized_certs)
                })
            })
            .collect_vec();

        // We ensure sanitization of certificates completes for all leaves
        // fetched certificates before accepting any certficates.
        for task in verify_tasks.into_iter() {
            // Any certificates that fail to be verified should cancel the entire
            // batch of fetched certficates.
            let idx_and_certs = task.await.map_err(|err| {
                error!("Cancelling due to {err:?}");
                DagError::Canceled
            })??;
            for (idx, cert) in idx_and_certs {
                certificates[idx] = cert;
            }
        }

        let certificates_count = certificates.len() as u64;
        let direct_verification_count = direct_verification_certs.len() as u64;
        self.inner.metrics.fetched_certificates_verified_directly.inc_by(direct_verification_count);
        self.inner
            .metrics
            .fetched_certificates_verified_indirectly
            .inc_by(certificates_count.saturating_sub(direct_verification_count));

        Ok(certificates)
    }

    /// NOTE: when making changes to this function, check if the same change needs to be made to
    /// try_accept_fetched_certificates() which is the batched version.
    async fn process_certificate_internal(
        &self,
        mut certificate: Certificate,
        early_suspend: bool,
        sanitize: bool,
    ) -> DagResult<()> {
        let _scope = monitored_scope("Synchronizer::process_certificate_internal");
        let digest = certificate.digest();
        if self.inner.certificate_store.contains(&digest)? {
            trace!("Certificate {digest:?} has already been processed. Skip processing.");
            self.inner.metrics.duplicate_certificates_processed.inc();
            return Ok(());
        }
        // Ensure parents are checked if !early_suspend.
        // See comments above `try_accept_fetched_certificate()` for details.
        if early_suspend {
            if let Some(notify) = self.inner.state.lock().await.check_suspended(&digest) {
                trace!("Certificate {digest:?} is still suspended. Skip processing.");
                self.inner.metrics.certificates_suspended.with_label_values(&["dedup"]).inc();
                return Err(DagError::Suspended(notify));
            }
        }

        if sanitize {
            certificate = self.sanitize_certificate(certificate)?;
        }

        debug!("Processing certificate {:?} round:{:?}", certificate, certificate.round());

        let certificate_source =
            if self.inner.authority_id.eq(&certificate.origin()) { "own" } else { "other" };
        let highest_received_round = self
            .inner
            .highest_received_round
            .fetch_max(certificate.round(), Ordering::AcqRel)
            .max(certificate.round());
        self.inner
            .metrics
            .highest_received_round
            .with_label_values(&[certificate_source])
            .set(highest_received_round as i64);

        // Let the proposer draw early conclusions from a certificate at this round and epoch,
        // without its parents or payload (which we may not have yet).
        //
        // Since our certificate is well-signed, it shows a majority of honest signers stand at
        // round r, so to make a successful proposal, our proposer must use parents at least
        // at round r-1.
        //
        // This allows the proposer not to fire proposals at rounds strictly below the certificate
        // we witnessed.
        let minimal_round_for_parents = certificate.round().saturating_sub(1);
        self.inner
            .tx_parents
            .send((vec![], minimal_round_for_parents))
            .await
            .map_err(|_| DagError::ShuttingDown)?;

        // Instruct workers to download any missing batches referenced in this certificate.
        // Since this header got certified, we are sure that all the data it refers to (ie. its
        // batches and its parents) are available. We can thus continue the processing of
        // the certificate without blocking on batch synchronization.
        let header = certificate.header().clone();
        let max_age = self.inner.gc_depth.saturating_sub(1);
        self.inner
            .tx_batch_tasks
            .send((header.clone(), max_age))
            .await
            .map_err(|_| DagError::ShuttingDown)?;

        let highest_processed_round = self.inner.highest_processed_round.load(Ordering::Acquire);
        if highest_processed_round + NEW_CERTIFICATE_ROUND_LIMIT < certificate.round() {
            self.inner
                .tx_certificate_fetcher
                .send(CertificateFetcherCommand::Ancestors(certificate.clone()))
                .await
                .map_err(|_| DagError::ShuttingDown)?;
            return Err(DagError::TooNew(
                certificate.digest().into(),
                certificate.round(),
                highest_processed_round,
            ));
        }

        let (sender, receiver) = oneshot::channel();
        self.inner
            .tx_certificate_acceptor
            .send((vec![certificate], sender, early_suspend))
            .await
            .expect("Synchronizer should shut down before certificate acceptor task.");
        receiver.await.expect("Synchronizer should shut down before certificate acceptor task.")?;
        Ok(())
    }

    /// This function checks if a certificate has all parents and can be accepted into storage.
    /// If yes, writing the certificate to storage and sending it to consensus need to happen
    /// atomically. Otherwise, there will be divergence between certificate storage and consensus
    /// DAG. A certificate that is sent to consensus must have all of its parents already in
    /// the consensu DAG.
    ///
    /// Because of the atomicity requirement, this function cannot be made cancellation safe.
    /// So it is run in a loop inside a separate task, connected to `Synchronizer` via a channel.
    #[instrument(level = "debug", skip_all)]
    async fn process_certificates_with_lock(
        inner: &Inner<DB>,
        certificates: Vec<Certificate>,
        early_suspend: bool,
    ) -> DagResult<()> {
        let _scope = monitored_scope("Synchronizer::process_certificates_with_lock");

        // We re-check here in case we already have in pipeline the same certificate for processing
        // more that once.
        let digests = certificates.iter().map(|c| c.digest()).collect_vec();
        let exists = inner.certificate_store.multi_contains(digests.iter())?;
        let certificates = certificates
            .into_iter()
            .zip(exists.into_iter())
            .filter_map(|(c, exist)| {
                if exist {
                    debug!("Skip processing certificate {:?}", c);
                    inner.metrics.duplicate_certificates_processed.inc();
                    return None;
                }
                Some(c)
            })
            .collect_vec();
        if certificates.is_empty() {
            return Ok(());
        }

        // The state lock must be held for the rest of the function, to ensure updating state,
        // writing certificates into storage and sending certificates to consensus are atomic.
        // The atomicity makes sure the internal state is consistent with DAG in certificate store,
        // and certificates are sent to consensus in causal order.
        // It is possible to reduce the critical section below, but it seems unnecessary for now.
        let mut state = inner.state.lock().await;

        // Returns Ok(()) if all input certificates are accepted, or a suspended error for the last
        // suspended certificate. It is ok to not return all suspended errors for suspended
        // certificates, because the accept notification is only used when trying to accept a
        // single certificate.
        //
        // TODO: simplify the logic here by separating try_accept_certificate() and notify_accept().
        // let mut result = Ok(());
        let mut result = Ok(());

        for certificate in certificates {
            debug!("Processing certificate {:?} with lock", certificate);
            let digest = certificate.digest();

            // Ensure parents are checked if !early_suspend.
            // See comments above `try_accept_fetched_certificate()` for details.
            if early_suspend {
                // Re-check if the certificate has been suspended, which can happen before the lock
                // is acquired.
                if let Some(notify) = state.check_suspended(&digest) {
                    trace!("Certificate {digest:?} is still suspended. Skip processing.");
                    inner.metrics.certificates_suspended.with_label_values(&["dedup_locked"]).inc();
                    result = Err(DagError::Suspended(notify));
                    continue;
                }
            }

            // Ensure either we have all the ancestors of this certificate, or the parents have been
            // garbage collected. If we don't, the synchronizer will start fetching
            // missing certificates.
            if certificate.round() > inner.gc_round.load(Ordering::Acquire) + 1 {
                let missing_parents = inner.get_missing_parents(&certificate).await?;
                if !missing_parents.is_empty() {
                    debug!("Processing certificate {:?} suspended: missing ancestors", certificate);
                    inner
                        .metrics
                        .certificates_suspended
                        .with_label_values(&["missing_parents"])
                        .inc();
                    // There is no upper round limit to suspended certificates. Currently there is
                    // no memory usage issue and this will speed up catching up.
                    // But we can revisit later.
                    let notify = state.insert(certificate, missing_parents, !early_suspend);
                    inner
                        .metrics
                        .certificates_currently_suspended
                        .set(state.num_suspended() as i64);
                    result = Err(DagError::Suspended(notify));
                    continue;
                }
            }

            // TODO: batch write accepted certificates.
            let suspended_certs = state.accept_children(certificate.round(), certificate.digest());
            // Accept in causal order.
            inner.accept_certificate_internal(&state, certificate).await?;
            for suspended in suspended_certs {
                inner.accept_suspended_certificate(&state, suspended).await?;
            }
        }

        inner.metrics.certificates_currently_suspended.set(state.num_suspended() as i64);

        result
    }

    /// Pushes new certificates received from the rx_own_certificate_broadcast channel
    /// to the target peer continuously. Only exits when the primary is shutting down.
    // TODO: move this to proposer, since this naturally follows after a certificate is created.
    async fn push_certificates(
        network: Network,
        authority_id: AuthorityIdentifier,
        network_key: NetworkPublicKey,
        mut rx_own_certificate_broadcast: broadcast::Receiver<Certificate>,
    ) {
        const PUSH_TIMEOUT: Duration = Duration::from_secs(10);
        let peer_id = anemo::PeerId(network_key.0.to_bytes());
        let peer = network.waiting_peer(peer_id);
        let client = PrimaryToPrimaryClient::new(peer);
        // Older broadcasts return early, so the last broadcast must be the latest certificate.
        // This will contain at most certificates created within the last PUSH_TIMEOUT.
        let mut requests = FuturesOrdered::new();
        // Back off and retry only happen when there is only one certificate to be broadcasted.
        // Otherwise no retry happens.
        const BACKOFF_INTERVAL: Duration = Duration::from_millis(100);
        const MAX_BACKOFF_MULTIPLIER: u32 = 100;
        let mut backoff_multiplier: u32 = 0;

        async fn send_certificate(
            mut client: PrimaryToPrimaryClient<WaitingPeer>,
            request: Request<SendCertificateRequest>,
            cert: Certificate,
        ) -> (Certificate, Result<Response<SendCertificateResponse>, Status>) {
            let resp = client.send_certificate(request).await;
            (cert, resp)
        }

        loop {
            trace!(target: "primary::synchronizer", authority=?authority_id, "start loop for push certificate");
            tokio::select! {
                result = rx_own_certificate_broadcast.recv() => {
                    trace!(target: "primary::synchronizer", authority=?authority_id, "rx_own_certificate_broadcast received");
                    let cert = match result {
                        Ok(cert) => cert,
                        Err(broadcast::error::RecvError::Closed) => {
                            trace!(target: "primary::synchronizer", "Certificate sender {authority_id} is shutting down!");
                            return;
                        }
                        Err(broadcast::error::RecvError::Lagged(e)) => {
                            warn!(target: "primary::synchronizer", "Certificate broadcaster {authority_id} lagging! {e}");
                            // Re-run the loop to receive again.
                            continue;
                        }
                    };
                    trace!(target: "primary::synchronizer", authority=?authority_id, ?cert, "successfully received own cert broadcast");
                    let request = Request::new(SendCertificateRequest { certificate: cert.clone() }).with_timeout(PUSH_TIMEOUT);
                    requests.push_back(send_certificate(client.clone(),request, cert));
                }
                Some((cert, resp)) = requests.next() => {
                    trace!(target: "primary::synchronizer", authority=?authority_id, ?resp, ?cert, "next cert request");
                    backoff_multiplier = match resp {
                        Ok(_) => {
                            0
                        },
                        Err(_) => {
                            if requests.is_empty() {
                                // Retry broadcasting the latest certificate, to help the network stay alive.
                                let request = Request::new(SendCertificateRequest { certificate: cert.clone() }).with_timeout(PUSH_TIMEOUT);
                                requests.push_back(send_certificate(client.clone(), request, cert));
                                min(backoff_multiplier * 2 + 1, MAX_BACKOFF_MULTIPLIER)
                            } else {
                                // TODO: add backoff and retries for transient & retriable errors.
                                0
                            }
                        },
                    };
                    if backoff_multiplier > 0 {
                        sleep(BACKOFF_INTERVAL * backoff_multiplier).await;
                    }
                }
            };
        }
    }

    /// Synchronizes batches in the given header with other nodes (through our workers).
    /// Blocks until either synchronization is complete, or the current consensus rounds advances
    /// past the max allowed age. (`max_age == 0` means the header's round must match current
    /// round.)
    pub async fn sync_header_batches(&self, header: &Header, max_age: Round) -> DagResult<()> {
        Synchronizer::sync_batches_internal(self.inner.clone(), header, max_age, false).await
    }

    // TODO: Add batching support to synchronizer and use this call from executor.
    // pub async fn sync_certificate_batches(
    //     &self,
    //     header: &Header,
    //     network: anemo::Network,
    //     max_age: Round,
    // ) -> DagResult<()> {
    //     Synchronizer::sync_batches_internal(self.inner.clone(), header, max_age, true)
    //         .await
    // }

    async fn sync_batches_internal(
        inner: Arc<Inner<DB>>,
        header: &Header,
        max_age: Round,
        is_certified: bool,
    ) -> DagResult<()> {
        if header.author() == inner.authority_id {
            debug!("skipping sync_gatches for header {header}: no need to sync payload from own workers");
            return Ok(());
        }

        // Clone the round updates channel so we can get update notifications specific to
        // this RPC handler.
        let mut rx_consensus_round_updates = inner.rx_consensus_round_updates.clone();
        let mut consensus_round = rx_consensus_round_updates.borrow().committed_round;
        ensure!(
            header.round() >= consensus_round.saturating_sub(max_age),
            DagError::TooOld(
                header.digest().into(),
                header.round(),
                consensus_round.saturating_sub(max_age)
            )
        );

        let mut missing = HashMap::new();
        for (digest, (worker_id, _)) in header.payload().iter() {
            // Check whether we have the batch. If one of our worker has the batch, the primary
            // stores the pair (digest, worker_id) in its own storage. It is important
            // to verify that we received the batch from the correct worker id to
            // prevent the following attack:
            //      1. A Bad node sends a batch X to 2f good nodes through their worker #0.
            //      2. The bad node proposes a malformed block containing the batch X and claiming
            //         it comes from worker #1.
            //      3. The 2f good nodes do not need to sync and thus don't notice that the header
            //         is malformed. The bad node together with the 2f good nodes thus certify a
            //         block containing the batch X.
            //      4. The last good node will never be able to sync as it will keep sending its
            //         sync requests to workers #1 (rather than workers #0). Also, clients will
            //         never be able to retrieve batch X as they will be querying worker #1.
            if !inner.payload_store.contains(*digest, *worker_id)? {
                missing.entry(*worker_id).or_insert_with(Vec::new).push(*digest);
            }
        }

        // Build Synchronize requests to workers.
        let mut synchronize_handles = Vec::new();
        for (worker_id, digests) in missing {
            let inner = inner.clone();
            let worker_name = inner
                .worker_cache
                .worker(
                    inner.committee.authority(&inner.authority_id).unwrap().protocol_key(),
                    &worker_id,
                )
                .expect("Author of valid header is not in the worker cache")
                .name;
            let client = inner.client.clone();
            let retry_config = RetryConfig::default(); // 30s timeout
            let handle = retry_config.retry(move || {
                let digests = digests.clone();
                let message = WorkerSynchronizeMessage {
                    digests: digests.clone(),
                    target: header.author(),
                    is_certified,
                };
                let client = client.clone();
                let worker_name = worker_name.clone();
                let inner = inner.clone();
                async move {
                    let result = client.synchronize(worker_name, message).await.map_err(|e| {
                        backoff::Error::transient(DagError::NetworkError(format!("{e:?}")))
                    });
                    if result.is_ok() {
                        for digest in &digests {
                            inner
                                .payload_store
                                .write(digest, &worker_id)
                                .map_err(|e| backoff::Error::permanent(DagError::StoreError(e)))?
                        }
                    }
                    result
                }
            });
            synchronize_handles.push(handle);
        }

        // Wait until results are back, or this request gets too old to continue.
        let mut wait_synchronize = futures::future::try_join_all(synchronize_handles);
        loop {
            tokio::select! {
                results = &mut wait_synchronize => {
                    break results
                        .map(|_| ())
                        .map_err(|e| DagError::NetworkError(format!("error synchronizing batches: {e:?}")))
                },
                // This aborts based on consensus round and not narwhal round. When this function
                // is used as part of handling vote requests, this may cause us to wait a bit
                // longer than needed to give up on synchronizing batches for headers that are
                // too old to receive a vote. This shouldn't be a big deal (the requester can
                // always abort their request at any point too), however if the extra resources
                // used to attempt to synchronize batches for longer than strictly needed become
                // problematic, this function could be augmented to also support cancellation based
                // on narwhal round.
                Ok(()) = rx_consensus_round_updates.changed() => {
                    consensus_round = rx_consensus_round_updates.borrow().committed_round;
                    ensure!(
                        header.round() >= consensus_round.saturating_sub(max_age),
                        DagError::TooOld(
                            header.digest().into(),
                            header.round(),
                            consensus_round.saturating_sub(max_age),
                        )
                    );
                },
            }
        }
    }

    /// Returns the parent certificates of the given header, waits for availability if needed.
    pub async fn notify_read_parent_certificates(
        &self,
        header: &Header,
    ) -> DagResult<Vec<Certificate>> {
        let mut parents = Vec::new();
        if header.round() == 1 {
            for digest in header.parents() {
                match self.inner.genesis.get(digest) {
                    Some(certificate) => parents.push(certificate.clone()),
                    None => return Err(DagError::InvalidGenesisParent(*digest)),
                };
            }
        } else {
            let mut cert_notifications: FuturesOrdered<_> = header
                .parents()
                .iter()
                .map(|digest| async { self.inner.certificate_store.notify_read(*digest).await })
                .collect();
            while let Some(result) = cert_notifications.next().await {
                parents.push(result?);
            }
        }
        Ok(parents)
    }

    /// Returns parent digests that do no exist either in storage or among suspended.
    pub async fn get_unknown_parent_digests(
        &self,
        header: &Header,
    ) -> DagResult<Vec<CertificateDigest>> {
        self.inner.get_unknown_parent_digests(header).await
    }

    /// Tries to get all missing parents of the certificate. If there is any, sends the
    /// certificate to `CertificateFetcher` which will trigger range fetching of missing
    /// certificates.
    #[cfg(test)]
    pub(crate) async fn get_missing_parents(
        &self,
        certificate: &Certificate,
    ) -> DagResult<Vec<CertificateDigest>> {
        self.inner.get_missing_parents(certificate).await
    }

    /// Returns the number of suspended certificates and missing certificates.
    #[cfg(test)]
    pub(crate) async fn get_suspended_stats(&self) -> (usize, usize) {
        self.inner.get_suspended_stats().await
    }
}

/// Holds information for a suspended certificate. The certificate can be accepted into the DAG
/// once `missing_parents` become empty.
struct SuspendedCertificate {
    certificate: Certificate,
    missing_parents: HashSet<CertificateDigest>,
    notify: AcceptNotification,
}

impl Drop for SuspendedCertificate {
    fn drop(&mut self) {
        // Make sure waiters are notified on shutdown.
        let _ = self.notify.notify();
    }
}

/// Keeps track of suspended certificates and their missing parents.
/// The digest keys in `suspended` and `missing` can overlap, but a digest can exist in one map
/// but not the other.
///
/// They can be combined into a single map, but it seems more complex to differentiate between
/// suspended certificates that is not a missing parent of another, from a missing parent without
/// the actual certificate.
///
/// Traversal of certificates that can be accepted should start from the missing map, i.e.
/// 1. If a certificate exists in `missing`, remove its entry.
/// 2. Find children of the certificate, update their missing parents.
/// 3. If a child certificate no longer has missing parent, traverse from it with step 1.
///
/// Synchronizer should access this struct via its methods, to avoid making inconsistent changes.
#[derive(Default)]
struct State {
    // Maps digests of suspended certificates to details including the certificate itself.
    suspended: HashMap<CertificateDigest, SuspendedCertificate>,
    // Maps digests of certificates that are not yet in the DAG, to digests of certificates that
    // include them as parents. Keys are prefixed by round number to allow GC.
    missing: BTreeMap<(Round, CertificateDigest), HashSet<CertificateDigest>>,
}

impl State {
    /// Checks if a digest is suspended. If it is, gets a notification for when it is accepted.
    fn check_suspended(&self, digest: &CertificateDigest) -> Option<AcceptNotification> {
        self.suspended.get(digest).map(|suspended_cert| suspended_cert.notify.clone())
    }

    /// Inserts a certificate with its missing parents into the suspended state.
    /// When `allow_reinsert` is false and the same certificate digest is inserted again,
    /// this function will panic. Otherwise, this function checks the missing parents of
    /// the certificate and verifies the same set is stored, before allowing a reinsertion.
    fn insert(
        &mut self,
        certificate: Certificate,
        missing_parents: Vec<CertificateDigest>,
        allow_reinsert: bool,
    ) -> AcceptNotification {
        let digest = certificate.digest();
        let missing_round = certificate.round() - 1;
        let missing_parents_map: HashSet<_> = missing_parents.iter().cloned().collect();
        if allow_reinsert {
            if let Some(suspended_cert) = self.suspended.get(&digest) {
                assert_eq!(
                    suspended_cert.missing_parents, missing_parents_map,
                    "Inconsistent missing parents! {:?} vs {:?}",
                    suspended_cert.missing_parents, missing_parents_map
                );
                return suspended_cert.notify.clone();
            }
        }
        let notify = Arc::new(NotifyOnce::new());
        assert!(self
            .suspended
            .insert(
                digest,
                SuspendedCertificate {
                    certificate,
                    missing_parents: missing_parents_map,
                    notify: notify.clone(),
                }
            )
            .is_none());
        for d in missing_parents {
            assert!(self.missing.entry((missing_round, d)).or_default().insert(digest));
        }
        notify
    }

    /// Examines children of a certificate that has been accepted, and returns the children that
    /// can be accepted as well.
    fn accept_children(
        &mut self,
        round: Round,
        digest: CertificateDigest,
    ) -> Vec<SuspendedCertificate> {
        // Validate that the parent certificate is no longer suspended.
        if let Some(suspended_cert) = self.suspended.remove(&digest) {
            panic!(
                "Certificate {:?} should have no missing parent, but is still suspended (missing parents {:?})",
                suspended_cert.certificate,
                suspended_cert.missing_parents
            )
        }
        let mut to_traverse = VecDeque::new();
        let mut to_accept = Vec::new();
        to_traverse.push_back((round, digest));
        while let Some((round, digest)) = to_traverse.pop_front() {
            let Some(child_digests) = self.missing.remove(&(round, digest)) else {
                continue;
            };
            for child in &child_digests {
                let suspended_child = self.suspended.get_mut(child).expect("Inconsistency found!");
                suspended_child.missing_parents.remove(&digest);
                if suspended_child.missing_parents.is_empty() {
                    let suspended_child = self.suspended.remove(child).unwrap();
                    to_traverse.push_back((
                        suspended_child.certificate.round(),
                        suspended_child.certificate.digest(),
                    ));
                    to_accept.push(suspended_child);
                }
            }
        }
        to_accept
    }

    /// Runs GC on the suspended certificates.
    /// Returns one certificate that can be GC'ed and accepted, or None.
    ///
    /// If (round, digest) is returned, it is the caller's responsibility to check if any
    /// of its children can also be accepted. If SuspendedCertificate is returned as well,
    /// it should be accepted before any of its children.
    fn run_gc_once(
        &mut self,
        gc_round: Round,
    ) -> Option<((u64, CertificateDigest), Option<SuspendedCertificate>)> {
        // Accept suspended certificates at and below gc round because their parents will not
        // be accepted into the DAG store anymore, in sanitize_certificate().
        let ((round, digest), _children) = self.missing.first_key_value()?;
        // Note that gc_round is the highest round where certificates are gc'ed, and which will
        // never be in a consensus commit. It's safe to gc up to gc_round, so anything suspended on
        // gc_round + 1 can safely be accepted as their parents (of gc_round) have already
        // been removed from the DAG. It would be dangerous to accept anything above
        // gc_round here as this could create inconsistencies in the DAG because we have to
        // make sure anything we accept above gc_round is able to get properly processed ,
        // stored and sent to the DAG.
        if *round > gc_round {
            return None;
        }

        let mut suspended = self.suspended.remove(digest);
        if let Some(suspended) = suspended.as_mut() {
            // Clear the missing_parents field to be consistent with other accepted
            // certificates.
            suspended.missing_parents.clear();
        }

        // The missing children info is needed for and will be cleared in accept_children() later.
        Some(((*round, *digest), suspended))
    }

    fn num_suspended(&self) -> usize {
        self.suspended.len()
    }

    #[cfg(test)]
    fn num_missing(&self) -> usize {
        self.missing.len()
    }
}

#[cfg(test)]
mod tests {
    use crate::synchronizer::State;
    use fastcrypto::{hash::Hash, traits::KeyPair};
    use itertools::Itertools;
    use std::{collections::BTreeSet, num::NonZeroUsize};
    use tn_types::{
        test_utils::{make_optimal_signed_certificates, CommitteeFixture},
        Certificate, Committee, Round,
    };

    // Tests that gc_once is reporting back missing certificates up to gc_round and no further.
    #[tokio::test]
    async fn test_run_gc_once() {
        // GIVEN
        const NUM_AUTHORITIES: usize = 4;

        let fixture = CommitteeFixture::builder()
            .randomize_ports(true)
            .committee_size(NonZeroUsize::new(NUM_AUTHORITIES).unwrap())
            .build();

        let committee: Committee = fixture.committee();
        let genesis =
            Certificate::genesis(&committee).iter().map(|x| x.digest()).collect::<BTreeSet<_>>();
        let keys: Vec<_> = fixture.authorities().map(|a| (a.id(), a.keypair().copy())).collect();
        let (certificates, _next_parents) =
            make_optimal_signed_certificates(1..=3, &genesis, &committee, keys.as_slice());
        let certificates = certificates.into_iter().collect_vec();

        let mut state = State::default();

        // Insert all certificates of round 2, except the first certificate.
        // We report as missing the certificate of validator 1 from round 1.
        let round_1_validator_1 = certificates[0].digest();
        for cert in &certificates[NUM_AUTHORITIES + 1..NUM_AUTHORITIES * 2] {
            state.insert(cert.clone(), vec![round_1_validator_1], true);
        }

        // Insert all certificates of round 3. We report as missing the certificate of validator 1
        // from round 2.
        let round_2_validator_1 = certificates[NUM_AUTHORITIES].digest();
        for cert in &certificates[NUM_AUTHORITIES * 2..] {
            state.insert(cert.clone(), vec![round_2_validator_1], true);
        }

        // AND
        // Round 1 certificate of validator 1
        // Round 2 certificate of validator 1
        assert_eq!(state.num_missing(), 2);

        // 3 certificates of round 2,
        // 4 certificates of round 3
        assert_eq!(state.num_suspended(), 7);

        // WHEN running the gc for gc_round = 1, we expect to gc up to round = 1.
        const GC_ROUND: Round = 1;

        let ((round, certificate_digest), suspended_certificate) =
            state.run_gc_once(GC_ROUND).unwrap();

        assert_eq!(certificate_digest, certificates[0].digest()); // Ensure that only the missing certificate digest of round 1 gets garbage collected.
        assert_eq!(round, 1);
        assert!(suspended_certificate.is_none()); // We don't have its certificate

        // Accept its children
        let suspended_certificates = state.accept_children(round, certificate_digest);

        // 3 certificates of round 2 have been unsuspended
        assert_eq!(suspended_certificates.len(), 3);
        assert!(suspended_certificates.iter().all(|c| c.certificate.round() == 2));

        // WHEN trying to trigger again for gc_round 1, it should return None
        assert!(state.run_gc_once(GC_ROUND).is_none());

        // THEN
        assert_eq!(state.num_missing(), 1);
        assert_eq!(state.num_suspended(), 4);
    }
}<|MERGE_RESOLUTION|>--- conflicted
+++ resolved
@@ -542,16 +542,9 @@
 
                 debug!(target:"primary::synchronizer", "awaiting lock for certificate senders...");
                 let mut senders = inner_senders.certificate_senders.lock();
-<<<<<<< HEAD
                 debug!(target:"primary::synchronizer", "certificate senders mutex lock obtained");
-                for (name, _, network_key) in inner_senders
-                    .committee
-                    .others_primaries_by_id(inner_senders.authority_id)
-                    .into_iter()
-=======
                 for (name, rx_own_certificate_broadcast, network_key) in
                     broadcast_targets.into_iter()
->>>>>>> fa774fec
                 {
                     debug!(target:"primary::synchronizer", ?name, "spawning sender for peer");
                     senders.spawn(Self::push_certificates(
