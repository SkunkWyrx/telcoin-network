//! Fetch batches from peers

use crate::{
    metrics::WorkerMetrics,
    network::{message::RequestBatchesResponse, WorkerNetworkHandle},
};
use async_trait::async_trait;
use futures::{stream::FuturesUnordered, FutureExt, StreamExt};
use itertools::Itertools;
use prometheus::IntGauge;
use rand::{rngs::ThreadRng, seq::SliceRandom};
use std::{
    collections::{HashMap, HashSet, VecDeque},
    sync::Arc,
    time::Duration,
};
<<<<<<< HEAD
use tn_storage::{
    tables::Batches,
    traits::{Database, DbTxMut},
};
use tn_types::{network_public_key_to_libp2p, now, Batch, BlockHash, NetworkPublicKey};
=======
use tn_network::WorkerRpc;
use tn_network_types::{RequestBatchesRequest, RequestBatchesResponse};
use tn_storage::tables::Batches;
use tn_types::{now, Batch, BlockHash, Database, DbTxMut, NetworkPublicKey};
>>>>>>> d74e153f
use tokio::{
    select,
    time::{sleep, sleep_until, Instant},
};
use tracing::debug;

const REMOTE_PARALLEL_FETCH_INTERVAL: Duration = Duration::from_secs(2);
const WORKER_RETRY_INTERVAL: Duration = Duration::from_secs(1);

pub struct BatchFetcher<DB> {
    name: NetworkPublicKey,
    network: Arc<dyn RequestBatchesNetwork>,
    batch_store: DB,
    metrics: Arc<WorkerMetrics>,
}

impl<DB: Database> BatchFetcher<DB> {
    pub fn new(
        name: NetworkPublicKey,
        network: WorkerNetworkHandle,
        batch_store: DB,
        metrics: Arc<WorkerMetrics>,
    ) -> Self {
        Self { name, network: Arc::new(network), batch_store, metrics }
    }

    /// Bulk fetches payload from local storage and remote workers.
    /// This function performs infinite retries and batchs until all batches are available.
    pub async fn fetch(
        &self,
        digests: HashSet<BlockHash>,
        known_workers: HashSet<NetworkPublicKey>,
    ) -> HashMap<BlockHash, Batch> {
        debug!(
            "Attempting to fetch {} digests from {} workers",
            digests.len(),
            known_workers.len()
        );

        let mut remaining_digests = digests;
        let mut fetched_batches = HashMap::new();
        // TODO: verify known_workers meets quorum threshold, or just use all other workers.
        let known_workers =
            known_workers.into_iter().filter(|worker| worker != &self.name).collect_vec();

        loop {
            if remaining_digests.is_empty() {
                return fetched_batches;
            }

            // Fetch from local storage.
            let _timer = self.metrics.worker_local_fetch_latency.start_timer();
            fetched_batches.extend(self.fetch_local(remaining_digests.clone()).await);
            remaining_digests.retain(|d| !fetched_batches.contains_key(d));
            if remaining_digests.is_empty() {
                return fetched_batches;
            }
            drop(_timer);

            // Fetch from remote workers.
            // TODO: Can further parallelize this by target worker_id if necessary.
            let _timer = self.metrics.worker_remote_fetch_latency.start_timer();
            let mut known_workers: Vec<_> = known_workers.iter().collect();
            known_workers.shuffle(&mut ThreadRng::default());
            let mut known_workers = VecDeque::from(known_workers);
            let mut stagger = Duration::from_secs(0);
            let mut futures = FuturesUnordered::new();

            loop {
                assert!(!remaining_digests.is_empty());
                if let Some(worker) = known_workers.pop_front() {
                    let future = self.fetch_remote(worker.clone(), remaining_digests.clone());
                    futures.push(future.boxed());
                } else {
                    // No more worker to fetch from. This happens after sending requests to all
                    // workers and then another staggered interval has passed.
                    break;
                }
                stagger += REMOTE_PARALLEL_FETCH_INTERVAL;
                let mut interval = Box::pin(sleep(stagger));
                select! {
                    result = futures.next() => {
                        if let Some(remote_batches) = result {
                            let new_batches: HashMap<_, _> = remote_batches.iter().filter(|(d, _)| remaining_digests.remove(*d)).collect();

                            // Set received_at timestamp for remote batches.
                            let mut updated_new_batches = HashMap::new();
                            let mut txn = self.batch_store.write_txn().expect("unable to create DB transaction!");
                            for (digest, batch) in new_batches {
                                let mut batch = (*batch).clone();
                                batch.set_received_at(now());
                                updated_new_batches.insert(*digest, batch.clone());
                                // Also persist the batches, so they are available after restarts.
                                if let Err(e) = txn.insert::<Batches>(digest, &batch) {
                                    tracing::error!("failed to insert batch! We can not continue.. {e}");
                                    panic!("failed to insert batch! We can not continue.. {e}");
                                }
                            }
                            if let Err(e) = txn.commit() {
                                tracing::error!("failed to commit batch! We can not continue.. {e}");
                                panic!("failed to commit batch! We can not continue.. {e}");
                            }
                            fetched_batches.extend(updated_new_batches.iter().map(|(d, b)| (*d, (*b).clone())));

                            if remaining_digests.is_empty() {
                                return fetched_batches;
                            }
                        }
                    }
                    _ = interval.as_mut() => {
                    }
                }
            }

            // After all known remote workers have been tried, restart the outer loop to fetch
            // from local storage then remote workers again.
            sleep(WORKER_RETRY_INTERVAL).await;
        }
    }

    async fn fetch_local(&self, digests: HashSet<BlockHash>) -> HashMap<BlockHash, Batch> {
        let mut fetched_batches = HashMap::new();
        if digests.is_empty() {
            return fetched_batches;
        }

        // Continue to bulk request from local worker until no remaining digests
        // are available.
        debug!("Local attempt to fetch {} digests", digests.len());
        if let Ok(local_batches) = self.batch_store.multi_get::<Batches>(digests.iter()) {
            for (digest, batch) in digests.into_iter().zip(local_batches.into_iter()) {
                if let Some(batch) = batch {
                    self.metrics.batch_fetch.with_label_values(&["local", "success"]).inc();
                    fetched_batches.insert(digest, batch);
                } else {
                    self.metrics.batch_fetch.with_label_values(&["local", "missing"]).inc();
                }
            }
        }

        fetched_batches
    }

    /// This future performs a fetch from a given remote worker
    /// This future performs infinite retries with exponential backoff
    /// You can specify stagger_delay before request is issued
    async fn fetch_remote(
        &self,
        worker: NetworkPublicKey,
        digests: HashSet<BlockHash>,
    ) -> HashMap<BlockHash, Batch> {
        // TODO: Make these config parameters
        let max_timeout = Duration::from_secs(60);
        let mut timeout = Duration::from_secs(10);
        let mut attempt = 0usize;
        loop {
            attempt += 1;
            debug!("Remote attempt #{attempt} to fetch {} digests from {worker}", digests.len(),);
            let deadline = Instant::now() + timeout;
            let request_guard =
                PendingGuard::make_inc(&self.metrics.pending_remote_request_batches);
            let response =
                self.safe_request_batches(digests.clone(), worker.clone(), timeout).await;
            drop(request_guard);
            match response {
                Ok(remote_batches) => {
                    self.metrics.batch_fetch.with_label_values(&["remote", "success"]).inc();
                    debug!("Found {} batches remotely", remote_batches.len());
                    return remote_batches;
                }
                Err(err) => {
                    if err.to_string().contains("Timeout") {
                        self.metrics.batch_fetch.with_label_values(&["remote", "timeout"]).inc();
                        debug!("Timed out retrieving payloads {digests:?} from {worker} attempt {attempt}: {err}");
                    } else if err.to_string().contains("[Protocol violation]") {
                        self.metrics.batch_fetch.with_label_values(&["remote", "fail"]).inc();
                        debug!("Failed retrieving payloads {digests:?} from possibly byzantine {worker} attempt {attempt}: {err}");
                        // Do not bother retrying if the remote worker is byzantine.
                        return HashMap::new();
                    } else {
                        self.metrics.batch_fetch.with_label_values(&["remote", "fail"]).inc();
                        debug!("Error retrieving payloads {digests:?} from {worker} attempt {attempt}: {err}");
                    }
                }
            }
            timeout += timeout / 2;
            timeout = std::cmp::min(max_timeout, timeout);
            // Since the call might have returned before timeout, we wait until originally planned
            // deadline
            sleep_until(deadline).await;
        }
    }

    /// Issue request_batches RPC and verifies response integrity
    async fn safe_request_batches(
        &self,
        digests_to_fetch: HashSet<BlockHash>,
        worker: NetworkPublicKey,
        timeout: Duration,
    ) -> eyre::Result<HashMap<BlockHash, Batch>> {
        let mut fetched_batches = HashMap::new();
        if digests_to_fetch.is_empty() {
            return Ok(fetched_batches);
        }

        let RequestBatchesResponse { batches, is_size_limit_reached: _ } = self
            .network
            .request_batches(digests_to_fetch.clone().into_iter().collect(), &worker, timeout)
            .await?;
        for batch in batches {
            let batch_digest = batch.digest();
            if !digests_to_fetch.contains(&batch_digest) {
                eyre::bail!(
                    "[Protocol violation] Worker {worker} returned batch with digest \
                    {batch_digest} which is not part of the requested digests: {digests_to_fetch:?}"
                );
            }
            // This batch is part of a certificate, so no need to validate it.
            fetched_batches.insert(batch_digest, batch);
        }

        Ok(fetched_batches)
    }
}

// todo - make it generic so that other can reuse
struct PendingGuard<'a> {
    metric: &'a IntGauge,
}

impl<'a> PendingGuard<'a> {
    pub fn make_inc(metric: &'a IntGauge) -> Self {
        metric.inc();
        Self { metric }
    }
}

impl Drop for PendingGuard<'_> {
    fn drop(&mut self) {
        self.metric.dec()
    }
}

// Trait for unit tests
// TODO: migrate this WorkerRpc.
#[async_trait]
pub trait RequestBatchesNetwork: Send + Sync {
    async fn request_batches(
        &self,
        batch_digests: Vec<BlockHash>,
        worker: &NetworkPublicKey,
        timeout: Duration,
    ) -> eyre::Result<RequestBatchesResponse>;
}

#[async_trait]
impl RequestBatchesNetwork for WorkerNetworkHandle {
    async fn request_batches(
        &self,
        batch_digests: Vec<BlockHash>,
        worker: &NetworkPublicKey,
        timeout: Duration,
    ) -> eyre::Result<RequestBatchesResponse> {
        let peer_id = network_public_key_to_libp2p(worker);
        let res =
            tokio::time::timeout(timeout, self.request_batches(peer_id, batch_digests)).await??;
        Ok(res)
    }
}

#[cfg(test)]
mod tests {
    use super::*;
    use fastcrypto::traits::KeyPair;
    use rand::rngs::StdRng;
    use tempfile::TempDir;
    use tn_storage::open_db;
    use tn_test_utils::transaction;
    use tn_types::NetworkKeypair;

    #[tokio::test]
    pub async fn test_fetcher() {
        let mut network = TestRequestBatchesNetwork::new();
        let temp_dir = TempDir::new().unwrap();
        let batch_store = open_db(temp_dir.path());
        let batch1 = Batch { transactions: vec![transaction()], ..Default::default() };
        let batch2 = Batch { transactions: vec![transaction()], ..Default::default() };
        let (digests, known_workers) = (
            HashSet::from_iter(vec![batch1.digest(), batch2.digest()]),
            HashSet::from_iter(test_pks(&[1, 2])),
        );
        network.put(&[1, 2], batch1.clone());
        network.put(&[2, 3], batch2.clone());
        let fetcher = BatchFetcher {
            name: test_pk(0),
            network: Arc::new(network.clone()),
            batch_store: batch_store.clone(),
            metrics: Arc::new(WorkerMetrics::default()),
        };
        let mut expected_batches = HashMap::from_iter(vec![
            (batch1.digest(), batch1.clone()),
            (batch2.digest(), batch2.clone()),
        ]);
        let mut fetched_batches = fetcher.fetch(digests, known_workers).await;
        // Reset metadata from the fetched and expected batches
        for batch in fetched_batches.values_mut() {
            // assert received_at was set to some value before resetting.
            assert!(batch.received_at().is_some());
            batch.set_received_at(0);
        }
        for batch in expected_batches.values_mut() {
            batch.set_received_at(0);
        }
        assert_eq!(fetched_batches, expected_batches);
        assert_eq!(
            batch_store.get::<Batches>(&batch1.digest()).unwrap().unwrap().digest(),
            batch1.digest()
        );
        assert_eq!(
            batch_store.get::<Batches>(&batch2.digest()).unwrap().unwrap().digest(),
            batch2.digest()
        );
    }

    #[tokio::test]
    pub async fn test_fetcher_locally_with_remaining() {
        // Limit is set to two batches in test request_batches(). Request 3 batches
        // and ensure another request is sent to get the remaining batches.
        let mut network = TestRequestBatchesNetwork::new();
        let temp_dir = TempDir::new().unwrap();
        let batch_store = open_db(temp_dir.path());
        let batch1 = Batch { transactions: vec![transaction()], ..Default::default() };
        let batch2 = Batch { transactions: vec![transaction()], ..Default::default() };
        let batch3 = Batch { transactions: vec![transaction()], ..Default::default() };
        let (digests, known_workers) = (
            HashSet::from_iter(vec![batch1.digest(), batch2.digest(), batch3.digest()]),
            HashSet::from_iter(test_pks(&[1, 2, 3])),
        );
        for batch in &[&batch1, &batch2, &batch3] {
            batch_store.insert::<Batches>(&batch.digest(), batch).unwrap();
        }
        network.put(&[1, 2], batch1.clone());
        network.put(&[2, 3], batch2.clone());
        network.put(&[3, 4], batch3.clone());
        let fetcher = BatchFetcher {
            name: test_pk(0),
            network: Arc::new(network.clone()),
            batch_store,
            metrics: Arc::new(WorkerMetrics::default()),
        };
        let expected_batches = HashMap::from_iter(vec![
            (batch1.digest(), batch1.clone()),
            (batch2.digest(), batch2.clone()),
            (batch3.digest(), batch3.clone()),
        ]);
        let fetched_batches = fetcher.fetch(digests, known_workers).await;
        assert_eq!(fetched_batches, expected_batches);
    }

    #[tokio::test]
    pub async fn test_fetcher_remote_with_remaining() {
        // Limit is set to two batches in test request_batches(). Request 3 batches
        // and ensure another request is sent to get the remaining batches.
        let mut network = TestRequestBatchesNetwork::new();
        let temp_dir = TempDir::new().unwrap();
        let batch_store = open_db(temp_dir.path());
        let batch1 = Batch { transactions: vec![transaction()], ..Default::default() };
        let batch2 = Batch { transactions: vec![transaction()], ..Default::default() };
        let batch3 = Batch { transactions: vec![transaction()], ..Default::default() };
        let (digests, known_workers) = (
            HashSet::from_iter(vec![batch1.digest(), batch2.digest(), batch3.digest()]),
            HashSet::from_iter(test_pks(&[2, 3, 4])),
        );
        network.put(&[3, 4], batch1.clone());
        network.put(&[2, 3], batch2.clone());
        network.put(&[2, 3, 4], batch3.clone());
        let fetcher = BatchFetcher {
            name: test_pk(0),
            network: Arc::new(network.clone()),
            batch_store,
            metrics: Arc::new(WorkerMetrics::default()),
        };
        let mut expected_batches = HashMap::from_iter(vec![
            (batch1.digest(), batch1.clone()),
            (batch2.digest(), batch2.clone()),
            (batch3.digest(), batch3.clone()),
        ]);
        let mut fetched_batches = fetcher.fetch(digests, known_workers).await;

        // Reset metadata from the fetched and expected batches
        for batch in fetched_batches.values_mut() {
            // assert received_at was set to some value before resetting.
            assert!(batch.received_at().is_some());
            batch.set_received_at(0);
        }
        for batch in expected_batches.values_mut() {
            batch.set_received_at(0);
        }

        assert_eq!(fetched_batches, expected_batches);
    }

    #[tokio::test]
    pub async fn test_fetcher_local_and_remote() {
        let mut network = TestRequestBatchesNetwork::new();
        let temp_dir = TempDir::new().unwrap();
        let batch_store = open_db(temp_dir.path());
        let batch1 = Batch { transactions: vec![transaction()], ..Default::default() };
        let batch2 = Batch { transactions: vec![transaction()], ..Default::default() };
        let batch3 = Batch { transactions: vec![transaction()], ..Default::default() };
        let (digests, known_workers) = (
            HashSet::from_iter(vec![batch1.digest(), batch2.digest(), batch3.digest()]),
            HashSet::from_iter(test_pks(&[1, 2, 3, 4])),
        );
        batch_store.insert::<Batches>(&batch1.digest(), &batch1).unwrap();
        network.put(&[1, 2, 3], batch1.clone());
        network.put(&[2, 3, 4], batch2.clone());
        network.put(&[1, 4], batch3.clone());
        let fetcher = BatchFetcher {
            name: test_pk(0),
            network: Arc::new(network.clone()),
            batch_store,
            metrics: Arc::new(WorkerMetrics::default()),
        };
        let mut expected_batches = HashMap::from_iter(vec![
            (batch1.digest(), batch1.clone()),
            (batch2.digest(), batch2.clone()),
            (batch3.digest(), batch3.clone()),
        ]);
        let mut fetched_batches = fetcher.fetch(digests, known_workers).await;

        // Reset metadata from the fetched and expected remote batches
        for batch in fetched_batches.values_mut() {
            if batch.digest() != batch1.digest() {
                // assert received_at was set to some value for remote batches before resetting.
                assert!(batch.received_at().is_some());
                batch.set_received_at(0);
            }
        }
        for batch in expected_batches.values_mut() {
            if batch.digest() != batch1.digest() {
                batch.set_received_at(0);
            }
        }

        assert_eq!(fetched_batches, expected_batches);
    }

    #[tokio::test]
    pub async fn test_fetcher_response_size_limit() {
        let mut network = TestRequestBatchesNetwork::new();
        let temp_dir = TempDir::new().unwrap();
        let batch_store = open_db(temp_dir.path());
        let num_digests = 12;
        let mut expected_batches = Vec::new();
        let mut local_digests = Vec::new();
        // 6 batches available locally with response size limit of 2
        for _i in 0..num_digests / 2 {
            let batch = Batch { transactions: vec![transaction()], ..Default::default() };
            local_digests.push(batch.digest());
            batch_store.insert::<Batches>(&batch.digest(), &batch).unwrap();
            network.put(&[1, 2, 3], batch.clone());
            expected_batches.push(batch);
        }
        // 6 batches available remotely with response size limit of 2
        for _i in (num_digests / 2)..num_digests {
            let batch = Batch { transactions: vec![transaction()], ..Default::default() };
            network.put(&[1, 2, 3], batch.clone());
            expected_batches.push(batch);
        }

        let mut expected_batches = HashMap::from_iter(
            expected_batches.iter().map(|batch| (batch.digest(), batch.clone())),
        );
        let (digests, known_workers) = (
            HashSet::from_iter(expected_batches.clone().into_keys()),
            HashSet::from_iter(test_pks(&[1, 2, 3])),
        );
        let fetcher = BatchFetcher {
            name: test_pk(0),
            network: Arc::new(network.clone()),
            batch_store,
            metrics: Arc::new(WorkerMetrics::default()),
        };
        let mut fetched_batches = fetcher.fetch(digests, known_workers).await;

        // Reset metadata from the fetched and expected remote batches
        for batch in fetched_batches.values_mut() {
            if !local_digests.contains(&batch.digest()) {
                // assert received_at was set to some value for remote batches before resetting.
                assert!(batch.received_at().is_some());
                batch.set_received_at(0);
            }
        }
        for batch in expected_batches.values_mut() {
            if !local_digests.contains(&batch.digest()) {
                batch.set_received_at(0);
            }
        }

        assert_eq!(fetched_batches, expected_batches);
    }

    // TODO: add test for timeouts, failures and retries.

    #[derive(Clone)]
    struct TestRequestBatchesNetwork {
        // Worker name -> batch digests it has -> batches.
        data: HashMap<NetworkPublicKey, HashMap<BlockHash, Batch>>,
    }

    impl TestRequestBatchesNetwork {
        pub fn new() -> Self {
            Self { data: HashMap::new() }
        }

        pub fn put(&mut self, keys: &[u8], batch: Batch) {
            for key in keys {
                let key = test_pk(*key);
                let entry = self.data.entry(key).or_default();
                entry.insert(batch.digest(), batch.clone());
            }
        }
    }

    #[async_trait]
    impl RequestBatchesNetwork for TestRequestBatchesNetwork {
        async fn request_batches(
            &self,
            digests: Vec<BlockHash>,
            worker: &NetworkPublicKey,
            _timeout: Duration,
        ) -> eyre::Result<RequestBatchesResponse> {
            // Use this to simulate server side response size limit in RequestBlocks
            const MAX_REQUEST_BATCHES_RESPONSE_SIZE: usize = 2;
            const MAX_READ_BLOCK_DIGESTS: usize = 5;

            let mut is_size_limit_reached = false;
            let mut batches = Vec::new();
            let mut total_size = 0;

            let digests_chunks =
                digests.chunks(MAX_READ_BLOCK_DIGESTS).map(|chunk| chunk.to_vec()).collect_vec();
            for digests_chunk in digests_chunks {
                for digest in digests_chunk {
                    if let Some(batch) = self.data.get(worker).unwrap().get(&digest) {
                        if total_size < MAX_REQUEST_BATCHES_RESPONSE_SIZE {
                            batches.push(batch.clone());
                            total_size += batch.size();
                        } else {
                            is_size_limit_reached = true;
                            break;
                        }
                    }
                }
            }

            Ok(RequestBatchesResponse { batches, is_size_limit_reached })
        }
    }

    fn test_pk(i: u8) -> NetworkPublicKey {
        use rand::SeedableRng;
        let mut rng = StdRng::from_seed([i; 32]);
        NetworkKeypair::generate(&mut rng).public().clone()
    }

    fn test_pks(i: &[u8]) -> Vec<NetworkPublicKey> {
        i.iter().map(|i| test_pk(*i)).collect()
    }
}<|MERGE_RESOLUTION|>--- conflicted
+++ resolved
@@ -14,18 +14,10 @@
     sync::Arc,
     time::Duration,
 };
-<<<<<<< HEAD
-use tn_storage::{
-    tables::Batches,
-    traits::{Database, DbTxMut},
+use tn_storage::tables::Batches;
+use tn_types::{
+    network_public_key_to_libp2p, now, Batch, BlockHash, Database, DbTxMut, NetworkPublicKey,
 };
-use tn_types::{network_public_key_to_libp2p, now, Batch, BlockHash, NetworkPublicKey};
-=======
-use tn_network::WorkerRpc;
-use tn_network_types::{RequestBatchesRequest, RequestBatchesResponse};
-use tn_storage::tables::Batches;
-use tn_types::{now, Batch, BlockHash, Database, DbTxMut, NetworkPublicKey};
->>>>>>> d74e153f
 use tokio::{
     select,
     time::{sleep, sleep_until, Instant},
