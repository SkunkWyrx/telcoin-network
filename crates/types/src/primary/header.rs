use crate::{
    crypto, encode,
    error::{HeaderError, HeaderResult},
    now, AuthorityIdentifier, Batch, BlockHash, BlockNumHash, CertificateDigest, Committee, Digest,
    Epoch, Hash, Round, TimestampSec, VoteDigest, WorkerCache, WorkerId,
};
use base64::{engine::general_purpose, Engine};
use blake2::Digest as _;
use derive_builder::Builder;
use indexmap::IndexMap;
use once_cell::sync::OnceCell;
use serde::{Deserialize, Serialize};
use std::{collections::BTreeSet, fmt};

/// `Header` type for consensus layer.
#[derive(Builder, Clone, Deserialize, Serialize, Default)]
#[builder(pattern = "owned", build_fn(skip))]
pub struct Header {
    /// Primary that created the header. Must be the same primary that broadcasted the header.
    pub author: AuthorityIdentifier,
    /// The round for this header
    pub round: Round,
    /// The epoch this Header was created in.
    pub epoch: Epoch,
    /// The timestamp for when the header was requested to be created.
    pub created_at: TimestampSec,
    /// IndexMap of the [BatchDigest] to the [WorkerId] and [TimestampSec]
    #[serde(with = "indexmap::map::serde_seq")]
    pub payload: IndexMap<BlockHash, (WorkerId, TimestampSec)>,
    /// Parent certificates for this Header.
    pub parents: BTreeSet<CertificateDigest>,
    /// Hash and number of the latest known execution block when this Header was build.
    /// This may be our parent block or may not but it does include our latest
    /// execution result in a signed and validated structure which validates
    /// this execution block as well.
    pub latest_execution_block: BlockNumHash,
    /// The [HeaderDigest].
    #[serde(skip)]
    pub digest: OnceCell<HeaderDigest>,
}

impl Header {
    /// Initialize a new instance of [HeaderV1]
    pub fn new(
        author: AuthorityIdentifier,
        round: Round,
        epoch: Epoch,
        payload: IndexMap<BlockHash, (WorkerId, TimestampSec)>,
        parents: BTreeSet<CertificateDigest>,
        latest_execution_block: BlockNumHash,
    ) -> Self {
        let header = Self {
            author,
            round,
            epoch,
            created_at: now(),
            payload,
            parents,
            digest: OnceCell::default(),
            latest_execution_block,
        };
        let digest = Hash::digest(&header);
        header.digest.set(digest).expect("digest oncecell empty for new header");
        header
    }

    /// Hashed digest for Header
    pub fn digest(&self) -> HeaderDigest {
        *self.digest.get_or_init(|| Hash::digest(self))
    }

    /// Ensure the header is valid based on the current committee and workercache.
    ///
    /// The digest is calculated with the sealed header, so the EL data is also verified.
    pub fn validate(&self, committee: &Committee, worker_cache: &WorkerCache) -> HeaderResult<()> {
        // Ensure the header is from the correct epoch.
        if self.epoch != committee.epoch() {
            return Err(HeaderError::InvalidEpoch { theirs: self.epoch, ours: committee.epoch() });
        }

        // Ensure the header digest is well formed.
        if Hash::digest(self) != self.digest() {
            return Err(HeaderError::InvalidHeaderDigest);
        }

        // Ensure the authority has voting rights.
<<<<<<< HEAD
        let voting_rights = committee.stake_by_id(&self.author);
=======
        let voting_rights = committee.voting_power_by_id(self.author);
>>>>>>> 2f5a254e
        if voting_rights == 0 {
            return Err(HeaderError::UnknownAuthority(self.author.to_string()));
        }

        // Ensure all worker ids are correct.
        for (worker_id, _) in self.payload.values() {
            worker_cache
                .worker(
                    committee
                        .authority(&self.author)
                        .ok_or(HeaderError::UnknownAuthority(self.author.to_string()))?
                        .protocol_key(),
                    worker_id,
                )
                .map_err(|_| HeaderError::UnkownWorkerId)?;
        }

        Ok(())
    }

    /// The [AuthorityIdentifier] that produced the header.
    pub fn author(&self) -> &AuthorityIdentifier {
        &self.author
    }
    /// The [Round] for the header.
    pub fn round(&self) -> Round {
        self.round
    }
    /// The [Epoch] for the header.
    pub fn epoch(&self) -> Epoch {
        self.epoch
    }
    /// The [TimestampSec] for the header.
    pub fn created_at(&self) -> &TimestampSec {
        &self.created_at
    }
    /// The payload for the header.
    pub fn payload(&self) -> &IndexMap<BlockHash, (WorkerId, TimestampSec)> {
        &self.payload
    }
    /// The parents for the header.
    pub fn parents(&self) -> &BTreeSet<CertificateDigest> {
        &self.parents
    }

    // Used for testing.

    /// Replace the header's payload with a new one.
    ///
    /// Only used for testing.
    pub fn update_payload_for_test(
        &mut self,
        new_payload: IndexMap<BlockHash, (WorkerId, TimestampSec)>,
    ) {
        self.payload = new_payload;
    }

    /// Replace the header's round with a new one.
    ///
    /// Only used for testing.
    pub fn update_round_for_test(&mut self, new_round: Round) {
        self.round = new_round;
    }

    /// Clear the header's parents.
    pub fn clear_parents_for_test(&mut self) {
        self.parents.clear();
    }

    /// The nonce of this header used during execution.
    pub fn nonce(&self) -> u64 {
        ((self.epoch as u64) << 32) | self.round as u64
    }
}

impl From<Header> for CertificateDigest {
    fn from(value: Header) -> Self {
        Self::new(value.digest().0)
    }
}

impl HeaderBuilder {
    /// "Build" the header by taking all fields and calculating the hash.
    /// This is used for tests, if used for "real" code then at least latest_execution_block will
    /// need to be visited.
    pub fn build(self) -> Header {
        let h = Header {
            author: self.author.expect("author set for header builder"),
            round: self.round.expect("round set for header builder"),
            epoch: self.epoch.expect("epoch set for header builder"),
            created_at: self.created_at.unwrap_or(0),
            payload: self.payload.unwrap_or_default(),
            parents: self.parents.expect("parents set for header builder"),
            digest: OnceCell::default(),
            latest_execution_block: self.latest_execution_block.unwrap_or_default(),
        };

        h.digest.set(Hash::digest(&h)).expect("digest oncecell empty for new header");

        h
    }

    /// Helper method to directly set values of the payload
    pub fn with_payload_batch(
        mut self,
        batch: Batch,
        worker_id: WorkerId,
        created_at: TimestampSec,
    ) -> Self {
        if self.payload.is_none() {
            self.payload = Some(Default::default());
        }
        let payload = self.payload.as_mut().unwrap();

        payload.insert(batch.digest(), (worker_id, created_at));

        self
    }
}

/// The slice of bytes for the header's digest.
#[derive(
    Clone, Copy, Serialize, Deserialize, Default, PartialEq, Eq, std::hash::Hash, PartialOrd, Ord,
)]
pub struct HeaderDigest(pub [u8; crypto::DIGEST_LENGTH]);

impl HeaderDigest {
    /// Create a new HeaderDigest based on the crate's `DIGEST_LENGTH` constant.
    pub fn new(digest: [u8; crypto::DIGEST_LENGTH]) -> Self {
        HeaderDigest(digest)
    }
}

impl From<HeaderDigest> for Digest<{ crypto::DIGEST_LENGTH }> {
    fn from(hd: HeaderDigest) -> Self {
        Digest::new(hd.0)
    }
}

impl AsRef<[u8]> for HeaderDigest {
    fn as_ref(&self) -> &[u8] {
        &self.0
    }
}

impl From<HeaderDigest> for VoteDigest {
    fn from(value: HeaderDigest) -> Self {
        Self::new(value.0)
    }
}

impl fmt::Debug for HeaderDigest {
    fn fmt(&self, f: &mut fmt::Formatter<'_>) -> Result<(), fmt::Error> {
        write!(f, "{}", general_purpose::STANDARD.encode(self.0))
    }
}

impl fmt::Display for HeaderDigest {
    fn fmt(&self, f: &mut fmt::Formatter<'_>) -> Result<(), fmt::Error> {
        write!(f, "{}", general_purpose::STANDARD.encode(self.0).get(0..16).ok_or(fmt::Error)?)
    }
}

impl Hash<{ crypto::DIGEST_LENGTH }> for Header {
    type TypedDigest = HeaderDigest;

    fn digest(&self) -> HeaderDigest {
        let mut hasher = crypto::DefaultHashFunction::new();
        hasher.update(encode(&self));
        HeaderDigest(hasher.finalize().into())
    }
}

impl fmt::Debug for Header {
    fn fmt(&self, f: &mut fmt::Formatter<'_>) -> Result<(), fmt::Error> {
        write!(
            f,
            "{}: B{}(v{}, e{}, {}wbs, exec: {:?})",
            self.digest(),
            self.round(),
            self.author(),
            self.epoch(),
            self.payload().len(),
            self.latest_execution_block,
        )
    }
}

impl fmt::Display for Header {
    fn fmt(&self, f: &mut fmt::Formatter<'_>) -> Result<(), fmt::Error> {
        write!(f, "B{}({})", self.round(), self.author())
    }
}

impl PartialEq for Header {
    fn eq(&self, other: &Self) -> bool {
        self.digest() == other.digest()
    }
}<|MERGE_RESOLUTION|>--- conflicted
+++ resolved
@@ -84,11 +84,7 @@
         }
 
         // Ensure the authority has voting rights.
-<<<<<<< HEAD
-        let voting_rights = committee.stake_by_id(&self.author);
-=======
-        let voting_rights = committee.voting_power_by_id(self.author);
->>>>>>> 2f5a254e
+        let voting_rights = committee.voting_power_by_id(&self.author);
         if voting_rights == 0 {
             return Err(HeaderError::UnknownAuthority(self.author.to_string()));
         }
