--- conflicted
+++ resolved
@@ -11,13 +11,8 @@
 };
 use reth_provider::CanonStateSubscriptions;
 use tn_config::{ConsensusConfig, KeyConfig, TelcoinDirs};
-<<<<<<< HEAD
+use tn_node_traits::TelcoinNode;
 use tn_primary::{ConsensusBus, NodeMode};
-=======
-use tn_node_traits::TelcoinNode;
-use tn_primary::NodeMode;
-use tn_storage::open_db;
->>>>>>> 044f360a
 pub use tn_storage::NodeStorage;
 use tn_storage::{open_db, DatabaseType};
 use tn_types::TaskManager;
@@ -79,13 +74,9 @@
     // Prime the recent_blocks watch with latest executed blocks.
     let block_capacity = consensus_bus.recent_blocks().borrow().block_capacity();
     for recent_block in engine.last_executed_output_blocks(block_capacity).await? {
-<<<<<<< HEAD
         consensus_bus
             .recent_blocks()
-            .send_modify(|blocks| blocks.push_latest(recent_block.seal_slow()));
-=======
-        eng_bus.recent_blocks().send_modify(|blocks| blocks.push_latest(recent_block));
->>>>>>> 044f360a
+            .send_modify(|blocks| blocks.push_latest(recent_block));
     }
 
     if tn_executor::subscriber::can_cvv(
