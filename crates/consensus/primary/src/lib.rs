--- conflicted
+++ resolved
@@ -15,10 +15,6 @@
 mod proposer;
 mod state_handler;
 mod state_sync;
-<<<<<<< HEAD
-pub mod synchronizer;
-=======
->>>>>>> 2bddc942
 
 #[cfg(test)]
 #[path = "tests/certificate_tests.rs"]
